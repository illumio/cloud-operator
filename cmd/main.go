/*
Copyright 2024 Illumio, Inc. All Rights Reserved.

Licensed under the Apache License, Version 2.0 (the "License");
you may not use this file except in compliance with the License.
You may obtain a copy of the License at

    http://www.apache.org/licenses/LICENSE-2.0

Unless required by applicable law or agreed to in writing, software
distributed under the License is distributed on an "AS IS" BASIS,
WITHOUT WARRANTIES OR CONDITIONS OF ANY KIND, either express or implied.
See the License for the specific language governing permissions and
limitations under the License.
*/

package main

import (
	"context"
	"errors"
<<<<<<< HEAD
=======
	"net/http"
	"os"
>>>>>>> afd9d673

	// Import all Kubernetes client auth plugins (e.g. Azure, GCP, OIDC, etc.)
	// to ensure that exec-entrypoint and run can make use of them.

	"github.com/google/gops/agent"
	"github.com/spf13/viper"
	"go.uber.org/zap"
	_ "k8s.io/client-go/plugin/pkg/client/auth"

	controller "github.com/illumio/cloud-operator/internal/controller"
	//+kubebuilder:scaffold:imports
)

// newHealthHandler returns an HTTP HandlerFunc that checks the health of the server by calling the given function and returns a status code accordingly
func newHealthHandler(checkFunc func() bool) http.HandlerFunc {
	return func(w http.ResponseWriter, r *http.Request) {
		if checkFunc() {
			w.WriteHeader(http.StatusOK)
		} else {
			w.WriteHeader(http.StatusInternalServerError)
		}
	}
}

// bindEnv is a helper function that binds an environment variable to a key and handles errors.
func bindEnv(logger zap.SugaredLogger, key, envVar string) {
	if err := viper.BindEnv(key, envVar); err != nil {
		logger.Errorw("Error binding environment variable",
			"error", errors.New("error binding environment variable"),
			"variable", envVar,
		)
	}
}

func main() {
	// Create a buffered grpc write syncer without a valid gRPC connection initially
	// Using nil for the `pb.KubernetesInfoService_KubernetesLogsClient`.
	bufferedGrpcSyncer := controller.NewBufferedGrpcWriteSyncer(nil, nil)
	logger := controller.NewGrpclogger(bufferedGrpcSyncer)
	defer logger.Sync() //nolint:errcheck

	viper.AutomaticEnv()

	// Bind specific environment variables to keys
	bindEnv(*logger, "tls_skip_verify", "TLS_SKIP_VERIFY")
	bindEnv(*logger, "onboarding_endpoint", "ONBOARDING_ENDPOINT")
	bindEnv(*logger, "token_endpoint", "TOKEN_ENDPOINT")
	bindEnv(*logger, "onboarding_client_id", "ONBOARDING_CLIENT_ID")
	bindEnv(*logger, "onboarding_client_secret", "ONBOARDING_CLIENT_SECRET")
	bindEnv(*logger, "cluster_creds", "CLUSTER_CREDS_SECRET")

	// Set default values
	viper.SetDefault("tls_skip_verify", false)
	viper.SetDefault("onboarding_endpoint", "https://dev.cloud.ilabs.io/api/v1/k8s_cluster/onboard")
	viper.SetDefault("token_endpoint", "https://dev.cloud.ilabs.io/api/v1/k8s_cluster/authenticate")
	viper.SetDefault("cluster_creds", "clustercreds")

	envConfig := controller.EnvironmentConfig{
		TlsSkipVerify:          viper.GetBool("tls_skip_verify"),
		OnboardingEndpoint:     viper.GetString("onboarding_endpoint"),
		TokenEndpoint:          viper.GetString("token_endpoint"),
		OnboardingClientId:     viper.GetString("onboarding_client_id"),
		OnboardingClientSecret: viper.GetString("onboarding_client_secret"),
		ClusterCreds:           viper.GetString("cluster_creds"),
	}

	logger.Infow("Starting application",
		"tls_skip_verify", envConfig.TlsSkipVerify,
		"onboarding_endpoint", envConfig.OnboardingEndpoint,
		"token_endpoint", envConfig.TokenEndpoint,
		"onboarding_client_id", envConfig.OnboardingClientId,
		"cluster_creds_secret", envConfig.ClusterCreds,
	)

	// Start the gops agent and listen on a specific address and port
	if err := agent.Listen(agent.Options{}); err != nil {
		logger.Errorw("Failed to start gops agent", "error", err)
	}
	http.HandleFunc("/healthz", newHealthHandler(controller.ServerIsHealthy))
	errChan := make(chan error, 1)

	go func() {
		errChan <- http.ListenAndServe(":8080", nil)
		err := <-errChan
		logger.Fatal("healthz check server failed", zap.Error(err))
	}()

	ctx := context.Background()
	controller.ExponentialStreamConnect(ctx, logger, envConfig, bufferedGrpcSyncer)
}<|MERGE_RESOLUTION|>--- conflicted
+++ resolved
@@ -19,11 +19,7 @@
 import (
 	"context"
 	"errors"
-<<<<<<< HEAD
-=======
 	"net/http"
-	"os"
->>>>>>> afd9d673
 
 	// Import all Kubernetes client auth plugins (e.g. Azure, GCP, OIDC, etc.)
 	// to ensure that exec-entrypoint and run can make use of them.
