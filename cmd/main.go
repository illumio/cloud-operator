--- conflicted
+++ resolved
@@ -18,25 +18,19 @@
 
 import (
 	"context"
-<<<<<<< HEAD
 	"errors"
-=======
 	"flag"
 	"os"
 	"reflect"
->>>>>>> 37364317
 
 	// Import all Kubernetes client auth plugins (e.g. Azure, GCP, OIDC, etc.)
 	// to ensure that exec-entrypoint and run can make use of them.
 
 	"github.com/go-logr/logr"
 	"github.com/google/gops/agent"
-<<<<<<< HEAD
 	"github.com/spf13/viper"
-=======
 	"go.uber.org/zap"
 	"go.uber.org/zap/zapcore"
->>>>>>> 37364317
 	_ "k8s.io/client-go/plugin/pkg/client/auth"
 
 	controller "github.com/illumio/cloud-operator/internal/controller"
@@ -51,29 +45,6 @@
 }
 
 func main() {
-<<<<<<< HEAD
-	opts := zap.Options{
-		Development: true,
-	}
-
-	ctrl.SetLogger(zap.New(zap.UseFlagOptions(&opts)))
-	logger := log.Log
-=======
-	var TlsSkipVerify bool
-	var OnboardingEndpoint string
-	var TokenEndpoint string
-	var OnboardingClientId string
-	var OnboardingClientSecret string
-	var ClusterCreds string
-
-	flag.BoolVar(&TlsSkipVerify, "tls_skip_verify", true, "If set, TLS connections will verify the x.509 certificate")
-	flag.StringVar(&OnboardingEndpoint, "onboarding_endpoint", "https://192.168.65.254:50053/api/v1/cluster/onboard", "The CloudSecure endpoint for onboarding this operator")
-	flag.StringVar(&TokenEndpoint, "token_endpoint", "https://192.168.65.254:50053/api/v1/authenticate", "The CloudSecure endpoint to authenticate this operator")
-	flag.StringVar(&OnboardingClientId, "onboarding_client_id", "client_id_1", "The client_id used to onboard this operator")
-	flag.StringVar(&OnboardingClientSecret, "onboarding_client_secret", "client_secret_1", "The client_secret_id used to onboard this operator")
-	flag.StringVar(&ClusterCreds, "cluster_creds_secret", "clustercreds", "The name of the Secret resource containing the OAuth 2 client credentials used to authenticate this operator after onboarding")
-	flag.Parse()
-
 	// Create a development encoder config
 	encoderConfig := zap.NewProductionEncoderConfig()
 
@@ -95,18 +66,8 @@
 	logger := zap.New(core, zap.AddCaller(), zap.AddCallerSkip(1)).Sugar()
 	defer logger.Sync() //nolint:errcheck
 
-	logger.Infow("Starting application",
-		"tls_skip_verify", TlsSkipVerify,
-		"onboarding_endpoint", OnboardingEndpoint,
-		"token_endpoint", TokenEndpoint,
-		"onboarding_client_id", OnboardingClientId,
-		"cluster_creds_secret", ClusterCreds,
-	)
->>>>>>> 37364317
-
 	viper.AutomaticEnv()
 
-<<<<<<< HEAD
 	// Bind specific environment variables to keys
 	bindEnv(logger, "tls_skip_verify", "TLS_SKIP_VERIFY")
 	bindEnv(logger, "onboarding_endpoint", "ONBOARDING_ENDPOINT")
@@ -129,8 +90,15 @@
 		OnboardingClientSecret: viper.GetString("onboarding_client_secret"),
 		ClusterCreds:           viper.GetString("cluster_creds"),
 	}
-=======
->>>>>>> 37364317
+  
+  	logger.Infow("Starting application",
+		"tls_skip_verify", envConfig.TlsSkipVerify,
+		"onboarding_endpoint", envConfig.OnboardingEndpoint,
+		"token_endpoint", envConfig.TokenEndpoint,
+		"onboarding_client_id", envConfig.OnboardingClientId,
+		"cluster_creds_secret", envConfig.ClusterCreds,
+	)
+
 	// Start the gops agent and listen on a specific address and port
 	if err := agent.Listen(agent.Options{}); err != nil {
 		logger.Errorw("Failed to start gops agent", "error", err)
