--- conflicted
+++ resolved
@@ -29,7 +29,6 @@
 	"go.uber.org/zap"
 	_ "k8s.io/client-go/plugin/pkg/client/auth"
 
-	config "github.com/illumio/cloud-operator/internal/config"
 	controller "github.com/illumio/cloud-operator/internal/controller"
 	//+kubebuilder:scaffold:imports
 )
@@ -80,16 +79,9 @@
 	viper.SetDefault("token_endpoint", "https://dev.cloud.ilabs.io/api/v1/k8s_cluster/authenticate")
 	viper.SetDefault("tls_skip_verify", false)
 
-<<<<<<< HEAD
-	envConfig := config.EnvironmentConfig{
-		TlsSkipVerify:          viper.GetBool("tls_skip_verify"),
-		OnboardingEndpoint:     viper.GetString("onboarding_endpoint"),
-		TokenEndpoint:          viper.GetString("token_endpoint"),
-=======
 	envConfig := controller.EnvironmentConfig{
 		ClusterCreds:           viper.GetString("cluster_creds"),
 		CiliumNamespace:        viper.GetString("cilium_namespace"),
->>>>>>> 268c93eb
 		OnboardingClientId:     viper.GetString("onboarding_client_id"),
 		OnboardingClientSecret: viper.GetString("onboarding_client_secret"),
 		OnboardingEndpoint:     viper.GetString("onboarding_endpoint"),
