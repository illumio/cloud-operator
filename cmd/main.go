--- conflicted
+++ resolved
@@ -19,15 +19,12 @@
 import (
 	"context"
 	"flag"
-	"os"
 	"reflect"
 
 	// Import all Kubernetes client auth plugins (e.g. Azure, GCP, OIDC, etc.)
 	// to ensure that exec-entrypoint and run can make use of them.
 
 	"github.com/google/gops/agent"
-	"go.uber.org/zap"
-	"go.uber.org/zap/zapcore"
 	_ "k8s.io/client-go/plugin/pkg/client/auth"
 
 	controller "github.com/illumio/cloud-operator/internal/controller"
@@ -50,44 +47,17 @@
 	flag.StringVar(&ClusterCreds, "cluster_creds_secret", "clustercreds", "The name of the Secret resource containing the OAuth 2 client credentials used to authenticate this operator after onboarding")
 	flag.Parse()
 
-<<<<<<< HEAD
 	// Create a buffered grpc write syncer without a valid gRPC connection initially
 	// Using nil for the `pb.KubernetesInfoService_KubernetesLogsClient`.
 	bufferedGrpcSyncer := controller.NewBufferedGrpcWriteSyncer(nil, nil)
 	defer bufferedGrpcSyncer.Sync() // Ensure the buffer syncer is cleaned up
 	logger := controller.NewGrpclogger(bufferedGrpcSyncer)
-=======
-	// Create a development encoder config
-	encoderConfig := zap.NewProductionEncoderConfig()
-
-	// Create a JSON encoder
-	encoder := zapcore.NewJSONEncoder(encoderConfig)
-
-	// Create syncers for console output
-	consoleSyncer := zapcore.AddSync(os.Stdout)
-
-	// Initialize the atomic level
-	atomicLevel := zap.NewAtomicLevelAt(zapcore.InfoLevel)
-
-	// Create the core with the atomic level
-	core := zapcore.NewTee(
-		zapcore.NewCore(encoder, consoleSyncer, atomicLevel),
-	)
-
-	// Create a zap logger with the core
-	logger := zap.New(core, zap.AddCaller(), zap.AddCallerSkip(1)).Sugar()
-	defer logger.Sync() //nolint:errcheck
->>>>>>> 37364317
 
 	logger.Infow("Starting application",
 		"tls_skip_verify", TlsSkipVerify,
 		"onboarding_endpoint", OnboardingEndpoint,
 		"token_endpoint", TokenEndpoint,
 		"onboarding_client_id", OnboardingClientId,
-<<<<<<< HEAD
-		"onboarding_client_secret", OnboardingClientSecret,
-=======
->>>>>>> 37364317
 		"cluster_creds_secret", ClusterCreds,
 	)
 
