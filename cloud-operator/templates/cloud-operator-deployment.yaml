# Copyright 2024 Illumio, Inc. All Rights Reserved.

apiVersion: apps/v1
kind: Deployment
metadata:
  name: {{ include "cloud-operator.fullname" . }}
  namespace: {{ .Release.Namespace }}
  labels:
    app: {{ include "cloud-operator.name" . }}
    chart: {{ include "cloud-operator.chart" . }}
    release: {{ .Release.Name }}
    heritage: {{ .Release.Service }}
spec:
  replicas: {{ .Values.replicaCount }}
  selector:
    matchLabels:
      app: {{ include "cloud-operator.name" . }}
      release: {{ .Release.Name }}
  template:
    metadata:
      labels:
        app: {{ include "cloud-operator.name" . }}
        release: {{ .Release.Name }}
    spec:
      securityContext:
        fsGroup: 65532
      priorityClassName: {{ .Values.priorityClassName }}
      serviceAccountName: {{ .Values.serviceAccount.name }}
      imagePullSecrets:
          {{- range .Values.imagePullSecrets }}
          - name: {{ .name }}
          {{- end }}
      containers:
        - name: {{ .Chart.Name }}
          securityContext:
            readOnlyRootFilesystem: true
            runAsNonRoot: true
            runAsUser: 65532
            runAsGroup: 65532
            capabilities:
              drop:
                - ALL
          livenessProbe:
            httpGet:
              path: /healthz
              port: 8080
            initialDelaySeconds: 15
            periodSeconds: 10
            timeoutSeconds: 5
            failureThreshold: 3
          image: "{{ .Values.image.repository }}:{{ .Values.image.tag }}"
          ports:
            - containerPort: 8080
            - containerPort: 5000
            - containerPort: 4739
              protocol: UDP
          
          imagePullPolicy: {{ .Values.image.pullPolicy }}
          env:
            - name: CLUSTER_CREDS_SECRET
              value: "clustercreds"
            - name: ONBOARDING_CLIENT_ID
              valueFrom:
                secretKeyRef:
                  name: onboardingcreds
                  key: "client_id"
            - name: ONBOARDING_CLIENT_SECRET
              valueFrom:
                secretKeyRef:
                  name: onboardingcreds
                  key: "client_secret"
            - name: ONBOARDING_ENDPOINT
              value: "{{ .Values.env.onboardingEndpoint }}"
            - name: TOKEN_ENDPOINT
              value: "{{ .Values.env.tokenEndpoint }}"
            - name: TLS_SKIP_VERIFY
              value: "{{ .Values.env.tlsSkipVerify }}"
            - name: STREAM_KEEPALIVE_PERIOD_KUBERNETES_RESOURCES
              value: "{{ .Values.env.streamKeepalivePeriods.kubernetes_resources }}"
            - name: STREAM_KEEPALIVE_PERIOD_KUBERNETES_NETWORK_FLOWS
              value: "{{ .Values.env.streamKeepalivePeriods.kubernetes_network_flows }}"
            - name: STREAM_KEEPALIVE_PERIOD_LOGS
              value: "{{ .Values.env.streamKeepalivePeriods.logs }}"
            - name: STREAM_KEEPALIVE_PERIOD_CONFIGURATION
              value: "{{ .Values.env.streamKeepalivePeriods.configuration }}"
            - name: POD_NAMESPACE
              valueFrom:
                fieldRef:
                  fieldPath: metadata.namespace
            - name: STREAM_SUCCESS_PERIOD_CONNECT
              value: "{{ .Values.env.streamSuccessPeriods.connect }}"
            - name: STREAM_SUCCESS_PERIOD_AUTH
              value: "{{ .Values.env.streamSuccessPeriods.auth }}"
            - name: HTTPS_PROXY
              value: "{{ .Values.env.httpsProxy | default "" }}"
<<<<<<< HEAD
            - name: OVNK_NAMESPACE
              value: "{{ .Values.openshift.ovnk_namespace }}"
            - name: IPFIX_COLLECTOR_PORT
              value: "{{ .Values.env.ipfixCollectorPort }}"
=======
            - name: VERBOSE_DEBUGGING
              value: "{{ .Values.env.verboseDebugging }}"
>>>>>>> a8307500
          resources:
            {{- toYaml .Values.resources | nindent 12 }}
          volumeMounts:
            - name: gops-volume
              mountPath: /var/run/gops
<<<<<<< HEAD
            - name: ipfix-template-sets
              mountPath: /ipfix-template-sets
=======
      {{- with .Values.nodeSelector }}
      nodeSelector:
        {{- toYaml . | nindent 8 }}
      {{- end }}
      {{- with .Values.affinity }}
      affinity:
        {{- toYaml . | nindent 8 }}
      {{- end }}
      {{- with .Values.tolerations }}
      tolerations:
        {{- toYaml . | nindent 8 }}
      {{- end }}
>>>>>>> a8307500
      volumes:
        - name: gops-volume
          emptyDir:
            medium: Memory
            sizeLimit: 10Mi
        - name: ipfix-template-sets
          configMap:
            name: ipfix-template-sets<|MERGE_RESOLUTION|>--- conflicted
+++ resolved
@@ -93,24 +93,19 @@
               value: "{{ .Values.env.streamSuccessPeriods.auth }}"
             - name: HTTPS_PROXY
               value: "{{ .Values.env.httpsProxy | default "" }}"
-<<<<<<< HEAD
             - name: OVNK_NAMESPACE
               value: "{{ .Values.openshift.ovnk_namespace }}"
             - name: IPFIX_COLLECTOR_PORT
               value: "{{ .Values.env.ipfixCollectorPort }}"
-=======
             - name: VERBOSE_DEBUGGING
               value: "{{ .Values.env.verboseDebugging }}"
->>>>>>> a8307500
           resources:
             {{- toYaml .Values.resources | nindent 12 }}
           volumeMounts:
             - name: gops-volume
               mountPath: /var/run/gops
-<<<<<<< HEAD
             - name: ipfix-template-sets
               mountPath: /ipfix-template-sets
-=======
       {{- with .Values.nodeSelector }}
       nodeSelector:
         {{- toYaml . | nindent 8 }}
@@ -123,7 +118,6 @@
       tolerations:
         {{- toYaml . | nindent 8 }}
       {{- end }}
->>>>>>> a8307500
       volumes:
         - name: gops-volume
           emptyDir:
