--- conflicted
+++ resolved
@@ -54,7 +54,7 @@
             - containerPort: 5000
             - containerPort: 4739
               protocol: UDP
-          
+
           imagePullPolicy: {{ .Values.image.pullPolicy }}
           env:
             - name: CLUSTER_CREDS_SECRET
@@ -93,20 +93,17 @@
               value: "{{ .Values.env.streamSuccessPeriods.auth }}"
             - name: HTTPS_PROXY
               value: "{{ .Values.env.httpsProxy | default "" }}"
-<<<<<<< HEAD
-            - name: CILIUM_NAMESPACE
-              value: "kube-system"  # This might already exist
-            # Add this line for Calico namespace
-            - name: CALICO_NAMESPACE
-              value: "{{ .Values.env.calicoNamespace }}"
-=======
             - name: OVNK_NAMESPACE
               value: "{{ .Values.openshift.ovnk_namespace }}"
             - name: IPFIX_COLLECTOR_PORT
               value: "{{ .Values.env.ipfixCollectorPort }}"
             - name: VERBOSE_DEBUGGING
               value: "{{ .Values.env.verboseDebugging }}"
->>>>>>> a25e7d8e
+            - name: CILIUM_NAMESPACE
+              value: "kube-system"  # This might already exist
+            # Add this line for Calico namespace
+            - name: CALICO_NAMESPACE
+              value: "{{ .Values.env.calicoNamespace }}"
           resources:
             {{- toYaml .Values.resources | nindent 12 }}
           volumeMounts:
