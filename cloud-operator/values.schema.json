--- conflicted
+++ resolved
@@ -139,12 +139,9 @@
                     "type": "string"
                 }
             }
-<<<<<<< HEAD
-=======
         },
         "nodeSelector": {
             "type": "object"
->>>>>>> cde8f142
         },
         "onboardingSecret": {
             "type": "object",
@@ -206,12 +203,10 @@
                     "type": "string"
                 }
             }
-<<<<<<< HEAD
-=======
+
         },
         "tolerations": {
             "type": "array"
->>>>>>> cde8f142
         }
     }
 }