{
    "$schema": "https://json-schema.org/draft/2020-12/schema",
    "properties": {
        "clusterCredsSecret": {
            "properties": {
                "clientId": {
                    "type": "string"
                },
                "clientSecret": {
                    "type": "string"
                },
                "disableSecretCreation": {
                    "type": "boolean"
                },
                "forceSecretCreation": {
                    "type": "boolean"
                }
            },
            "type": "object"
        },
        "defaultNamespace": {
            "type": "string"
        },
        "env": {
            "properties": {
                "httpsProxy": {
                    "type": "string"
                },
                "onboardingEndpoint": {
                    "type": "string"
                },
                "streamKeepalivePeriods": {
                    "properties": {
                        "configuration": {
                            "type": "string"
                        },
                        "kubernetes_network_flows": {
                            "type": "string"
                        },
                        "kubernetes_resources": {
                            "type": "string"
                        },
                        "logs": {
                            "type": "string"
                        }
                    },
                    "type": "object"
                },
                "streamSuccessPeriods": {
                    "properties": {
                        "auth": {
                            "type": "string"
                        },
                        "connect": {
                            "type": "string"
                        }
                    },
                    "type": "object"
                },
                "tlsSkipVerify": {
                    "type": "boolean"
                },
                "tokenEndpoint": {
                    "type": "string"
                }
            },
            "type": "object"
        },
        "falco": {
            "properties": {
                "customRules": {
                    "properties": {
                        "rules-networking.yaml": {
                            "type": "string"
                        }
                    },
                    "type": "object"
                },
                "enabled": {
                    "type": "boolean"
                },
                "falco": {
                    "properties": {
                        "buffered_outputs": {
                            "type": "boolean"
                        },
                        "http_output": {
                            "properties": {
                                "enabled": {
                                    "type": "boolean"
                                },
                                "insecure": {
                                    "type": "boolean"
                                },
                                "keep_alive": {
                                    "type": "boolean"
                                },
                                "url": {
                                    "type": "string"
                                }
                            },
                            "type": "object"
                        },
                        "json_include_output_property": {
                            "type": "boolean"
                        },
                        "json_include_tags_property": {
                            "type": "boolean"
                        },
                        "json_output": {
                            "type": "boolean"
                        }
                    },
                    "type": "object"
                },
                "namespace": {
                    "type": "string"
                }
            },
            "type": "object"
        },
        "image": {
            "properties": {
                "pullPolicy": {
                    "type": "string"
                },
                "repository": {
                    "type": "string"
                },
                "tag": {
                    "type": "string"
                }
            },
            "type": "object"
        },
        "onboardingSecret": {
            "properties": {
                "clientId": {
                    "type": "string"
                },
                "clientSecret": {
                    "type": "string"
                }
            },
            "type": "object"
        },
        "priorityClassName": {
            "type": "string"
        },
        "replicaCount": {
            "type": "integer"
        },
        "resources": {
            "properties": {
                "limits": {
                    "properties": {
                        "cpu": {
                            "type": "string"
                        },
                        "memory": {
                            "type": "string"
                        }
                    },
                    "type": "object"
                },
                "requests": {
                    "properties": {
                        "cpu": {
                            "type": "string"
                        },
                        "memory": {
                            "type": "string"
                        }
                    },
                    "type": "object"
                }
            },
            "type": "object"
        },
        "serviceAccount": {
            "properties": {
                "annotations": {
                    "properties": {},
                    "type": "object"
                },
                "automount": {
                    "type": "boolean"
                },
                "create": {
                    "type": "boolean"
                },
                "name": {
                    "type": "string"
                }
            },
            "type": "object"
        }
    },
<<<<<<< HEAD
    "env": {
      "type": "object",
      "properties": {
        "tlsSkipVerify": {
          "type": "boolean",
          "description": "Whether to skip TLS verification"
        },
        "onboardingEndpoint": {
          "type": "string",
          "description": "Endpoint for onboarding"
        },
        "tokenEndpoint": {
          "type": "string",
          "description": "Endpoint for token retrieval"
        },
        "streamKeepalivePeriods": {
          "type": "object",
          "description": "Periods for stream keepalive"
        },
        "streamSuccessPeriods": {
          "type": "object",
          "description": "Periods for stream success"
        }
      },
      "required": ["onboardingEndpoint", "tokenEndpoint"]
    },
    "service": {
      "type": "object",
      "properties": {
        "clusterIP": {
          "type": "string",
          "description": "Static cluster IP for the service. Must be a valid IP address or an empty string.",
          "pattern": "^(?:[0-9]{1,3}\\.){3}[0-9]{1,3}$|^$"
        }
      }
    }
  },
  "required": ["defaultNamespace", "replicaCount", "image", "serviceAccount", "resources", "falco", "env"]
=======
    "type": "object"
>>>>>>> 845e9130
}<|MERGE_RESOLUTION|>--- conflicted
+++ resolved
@@ -196,46 +196,5 @@
             "type": "object"
         }
     },
-<<<<<<< HEAD
-    "env": {
-      "type": "object",
-      "properties": {
-        "tlsSkipVerify": {
-          "type": "boolean",
-          "description": "Whether to skip TLS verification"
-        },
-        "onboardingEndpoint": {
-          "type": "string",
-          "description": "Endpoint for onboarding"
-        },
-        "tokenEndpoint": {
-          "type": "string",
-          "description": "Endpoint for token retrieval"
-        },
-        "streamKeepalivePeriods": {
-          "type": "object",
-          "description": "Periods for stream keepalive"
-        },
-        "streamSuccessPeriods": {
-          "type": "object",
-          "description": "Periods for stream success"
-        }
-      },
-      "required": ["onboardingEndpoint", "tokenEndpoint"]
-    },
-    "service": {
-      "type": "object",
-      "properties": {
-        "clusterIP": {
-          "type": "string",
-          "description": "Static cluster IP for the service. Must be a valid IP address or an empty string.",
-          "pattern": "^(?:[0-9]{1,3}\\.){3}[0-9]{1,3}$|^$"
-        }
-      }
-    }
-  },
-  "required": ["defaultNamespace", "replicaCount", "image", "serviceAccount", "resources", "falco", "env"]
-=======
     "type": "object"
->>>>>>> 845e9130
 }