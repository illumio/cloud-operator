--- conflicted
+++ resolved
@@ -130,18 +130,11 @@
 	}
 }
 
-<<<<<<< HEAD
-// SendKubernetesNetworkFlows handles all gPRC requests related to streaming network flows
-func (s *server) SendKubernetesNetworkFlows(stream pb.KubernetesInfoService_SendKubernetesNetworkFlowsServer) error {
-=======
 func (s *server) SendLogs(stream pb.KubernetesInfoService_SendLogsServer) error {
->>>>>>> 3ae1acfe
 	logger, err := zap.NewDevelopment()
 	if err != nil {
 		panic("Failed to build zap logger: " + err.Error())
 	}
-<<<<<<< HEAD
-=======
 	// Set the client's log level to DEBUG.
 	setLogLevelMsg := &pb.SendLogsResponse{
 		Response: &pb.SendLogsResponse_SetLogLevel{
@@ -154,24 +147,10 @@
 		logger.Error("Failed to send message to set log level", zap.Error(err))
 		return err
 	}
->>>>>>> 3ae1acfe
 	for {
 		req, err := stream.Recv()
 		if err == io.EOF {
 			// The client has closed the stream
-<<<<<<< HEAD
-			return nil
-		}
-		if err != nil {
-			// Return the error to terminate the stream
-			return err
-		}
-		// Logging for demo purposes
-		logger.Info("Network flow received")
-		logger.Info("flow:", zap.String("flow:", req.String()))
-		if err := stream.Send(&pb.SendKubernetesNetworkFlowsResponse{}); err != nil {
-			return err
-=======
 			logger.Info("Client has closed the SendLogs stream")
 			return nil
 		}
@@ -187,7 +166,30 @@
 			if err != nil {
 				logger.Error("Error recording logs from operator", zap.Error(err))
 			}
->>>>>>> 3ae1acfe
+		}
+	}
+}
+// SendKubernetesNetworkFlows handles all gPRC requests related to streaming network flows
+func (s *server) SendKubernetesNetworkFlows(stream pb.KubernetesInfoService_SendKubernetesNetworkFlowsServer) error {
+	logger, err := zap.NewDevelopment()
+	if err != nil {
+		panic("Failed to build zap logger: " + err.Error())
+	}
+	for {
+		req, err := stream.Recv()
+		if err == io.EOF {
+			// The client has closed the stream
+			return nil
+		}
+		if err != nil {
+			// Return the error to terminate the stream
+			return err
+		}
+		// Logging for demo purposes
+		logger.Info("Network flow received")
+		logger.Info("flow:", zap.String("flow:", req.String()))
+		if err := stream.Send(&pb.SendKubernetesNetworkFlowsResponse{}); err != nil {
+			return err
 		}
 	}
 }
