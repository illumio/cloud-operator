// Copyright 2024 Illumio, Inc. All Rights Reserved.

package controller

import (
	"context"
	"crypto/rand"
	"math/big"
	"sync"
	"time"

	pb "github.com/illumio/cloud-operator/api/illumio/cloud/k8scluster/v1"
	"go.uber.org/zap"
	"google.golang.org/grpc"
	"k8s.io/client-go/dynamic"

	"k8s.io/client-go/rest"
)

type streamClient struct {
<<<<<<< HEAD
	conn                      *grpc.ClientConn
	streamKubernetesResources pb.KubernetesInfoService_SendKubernetesResourcesClient
	streamKubernetesFlows     pb.KubernetesInfoService_SendKubernetesNetworkFlowsClient
=======
	conn           *grpc.ClientConn
	resourceStream pb.KubernetesInfoService_SendKubernetesResourcesClient
	logStream      pb.KubernetesInfoService_SendLogsClient
}

type deadlockDetector struct {
	processingResources bool
	timeStarted         time.Time
	mutex               sync.RWMutex
>>>>>>> 3ae1acfe
}

type streamManager struct {
	instance *streamClient
	logger   *zap.SugaredLogger
}

type EnvironmentConfig struct {
	// Whether to skip TLS certificate verification when starting a stream.
	TlsSkipVerify bool
	// URL of the onboarding endpoint.
	OnboardingEndpoint string
	// URL of the token endpoint.
	TokenEndpoint string
	// Client ID for onboarding. "" if not specified, i.e. if the operator is not meant to onboard itself.
	OnboardingClientId string
	// Client secret for onboarding. "" if not specified, i.e. if the operator is not meant to onboard itself.
	OnboardingClientSecret string
	// K8s cluster secret name.
	ClusterCreds string
}

var resourceTypes = [2]string{"pods", "nodes"}
var dd = &deadlockDetector{}

// ServerIsHealthy checks if a deadlock has occured within the threaded resource listing process.
func ServerIsHealthy() bool {
	dd.mutex.RLock()
	defer dd.mutex.RUnlock()
	if dd.processingResources && time.Since(dd.timeStarted) > 5*time.Minute {
		return false
	}
	return true
}

// NewStream returns a new stream.
func NewStreams(ctx context.Context, logger *zap.SugaredLogger, conn *grpc.ClientConn) (*streamManager, error) {
	client := pb.NewKubernetesInfoServiceClient(conn)
<<<<<<< HEAD
	streamKubernetesResources, err := client.SendKubernetesResources(ctx)
	if err != nil {
		logger.Error(err, "Failed to create a kubernetes resource client")
		return &streamManager{}, err
	}
	streamKubernetesFlows, err := client.SendKubernetesNetworkFlows(ctx)
	if err != nil {
		logger.Error(err, "Failed to create a kubernetes network flows client")
=======

	SendLogsStream, err := client.SendLogs(ctx)
	if err != nil {
		// Proper error handling here; you might want to return the error, log it, etc.
		logger.Errorw("Failed to connect to server",
			"error", err,
		)
		return &streamManager{}, err
	}
	SendKubernetesResourcesStream, err := client.SendKubernetesResources(ctx)
	if err != nil {
		// Proper error handling here; you might want to return the error, log it, etc.
		logger.Errorw("Failed to connect to server", "error", err)
>>>>>>> 3ae1acfe
		return &streamManager{}, err
	}

	instance := &streamClient{
<<<<<<< HEAD
		conn:                      conn,
		streamKubernetesResources: streamKubernetesResources,
		streamKubernetesFlows:     streamKubernetesFlows,
=======
		conn:           conn,
		resourceStream: SendKubernetesResourcesStream,
		logStream:      SendLogsStream,
>>>>>>> 3ae1acfe
	}
	sm := &streamManager{
		instance: instance,
		logger:   logger,
	}
	return sm, nil
}

// BootUpStreamAndReconnect creates the clients needed to read K8s resources and
// also creates all of the objects that help organize and pass info to the goroutines that are listing and watching
// different resource types. This is also handling the asyc nature of listing resources and properly sending our commit
// message on intial boot when we have the state of the cluster.
func (sm *streamManager) BootUpStreamAndReconnect(ctx context.Context, cancel context.CancelFunc) error {
	defer func() {
		dd.processingResources = false
	}()
	clusterConfig, err := rest.InClusterConfig()
	if err != nil {
		sm.logger.Errorw("Error getting in-cluster config", "error", err)
		return err
	}
	var allResourcesSnapshotted sync.WaitGroup
	var snapshotCompleted sync.WaitGroup
	// Create a dynamic client
	dynamicClient, err := dynamic.NewForConfig(clusterConfig)
	if err != nil {
		sm.logger.Errorw("Error creating dynamic client", "error", err)
		return err
	}

	snapshotCompleted.Add(1)
	dd.mutex.Lock()
	dd.timeStarted = time.Now()
	dd.processingResources = true
	dd.mutex.Unlock()
	resourceLister := &ResourceManager{
		logger:        sm.logger,
		dynamicClient: dynamicClient,
		streamManager: sm,
	}
	// TODO: Add logic for a discoveribility function to decide which CNI to use.
	ciliumFlowManager, err := initFlowManager(ctx, sm.logger)
	if err != nil {
		sm.logger.Errorw("Cannot intialize flow manager", "error", err)
	}
	err = resourceLister.sendClusterMetadata(ctx)
	if err != nil {
<<<<<<< HEAD
		sm.logger.Errorw("Failed to send resource cluster metadata", "error", err)
=======
		sm.logger.Errorw("Failed to send cluster metadata", "error", err)
>>>>>>> 3ae1acfe
		return err
	}
	for _, resourceType := range resourceTypes {
		allResourcesSnapshotted.Add(1)
		go resourceLister.DyanmicListAndWatchResources(ctx, cancel, resourceType, &allResourcesSnapshotted, &snapshotCompleted)
	}
	allResourcesSnapshotted.Wait()
	err = resourceLister.sendResourceSnapshotComplete()
	dd.timeStarted = time.Now()
	dd.mutex.Lock()
	dd.processingResources = false
	dd.mutex.Unlock()
	if err != nil {
		sm.logger.Errorw("Failed to send resource snapshot complete", "error", err)
		return err
	}
	snapshotCompleted.Done()
<<<<<<< HEAD
	err = ciliumFlowManager.listenToFlows(ctx, *sm)
	if err != nil {
		sm.logger.Errorw("Failed to listen to flows", "error", err)
		return err
	}
	<-ctx.Done()
	return err
=======
	return nil
>>>>>>> 3ae1acfe
}

// ExponentialStreamConnect will continue to reboot and restart the main operations within the operator if any disconnects or errors occur.
func ExponentialStreamConnect(ctx context.Context, logger *zap.SugaredLogger, envMap EnvironmentConfig, bufferedGrpcSyncer *BufferedGrpcWriteSyncer) {
	var backoff = 1 * time.Second
	sm := SecretManager{Logger: logger}
	max := big.NewInt(3)
	for {
		// Generate a random number
		randomInt, err := rand.Int(rand.Reader, max)
		if err != nil {
<<<<<<< HEAD
			logger.Errorw("Could not generate random int", "error", err)
=======
			logger.Errorw("Could not generate a random int", "error", err)
>>>>>>> 3ae1acfe
			continue
		}
		result := randomInt.Int64()
		sleep := 1*time.Second + backoff + time.Duration(result)*time.Millisecond // Add randomness
		logger.Infow("Failed to establish connection; will retry", "delay", sleep)
		time.Sleep(sleep)
		backoff = backoff * 2 // Exponential increase
		clientID, clientSecret, err := sm.ReadCredentialsK8sSecrets(ctx, envMap.ClusterCreds)
		if err != nil {
<<<<<<< HEAD
			logger.Errorw("Could not read K8s secret", "error", err)
=======
			logger.Errorw("Could not read K8s credentials", "error", err)
>>>>>>> 3ae1acfe
		}
		if clientID == "" && clientSecret == "" {
			OnboardingCredentials, err := sm.GetOnboardingCredentials(ctx, envMap.OnboardingClientId, envMap.OnboardingClientSecret)
			if err != nil {
				logger.Errorw("Failed to get onboarding credentials", "error", err)
				continue
			}
			am := CredentialsManager{Credentials: OnboardingCredentials, Logger: logger}
			responseData, err := am.Onboard(ctx, envMap.TlsSkipVerify, envMap.OnboardingEndpoint)
			if err != nil {
				logger.Errorw("Failed to register cluster", "error", err)
				continue
			}
			err = sm.WriteK8sSecret(ctx, responseData, envMap.ClusterCreds)
			time.Sleep(1 * time.Second)
			if err != nil {
<<<<<<< HEAD
				am.Logger.Errorw("Failed to write K8s secret", "error", err)
=======
				am.Logger.Errorw("Failed to write secret to Kubernetes", "error", err)
>>>>>>> 3ae1acfe
			}
			clientID, clientSecret, err = sm.ReadCredentialsK8sSecrets(ctx, envMap.ClusterCreds)
			if err != nil {
				logger.Errorw("Could not read K8s credentials", "error", err)
				continue
			}
		}
		conn, err := SetUpOAuthConnection(ctx, logger, envMap.TokenEndpoint, envMap.TlsSkipVerify, clientID, clientSecret)
		if err != nil {
			logger.Errorw("Failed to set up an OAuth connection", "error", err)
			continue
		}
		sm, err := NewStreams(ctx, logger, conn)
		if err != nil {
			logger.Errorw("Failed to create a new stream", "error", err)
			continue
		}

		// Update the gRPC client and connection in BufferedGrpcWriteSyncer
		bufferedGrpcSyncer.UpdateClient(sm.instance.logStream, sm.instance.conn)
		go bufferedGrpcSyncer.ListenToLogStream()

		ctx, cancel := context.WithCancel(ctx)
		err = sm.BootUpStreamAndReconnect(ctx, cancel)
		if err != nil {
<<<<<<< HEAD
			logger.Errorw("Failed to bootup and stream", "error", err)
=======
			cancel()
			logger.Errorw("Failed to bootup and stream", "error", err)
			continue
>>>>>>> 3ae1acfe
		}
		<-ctx.Done()
	}
}<|MERGE_RESOLUTION|>--- conflicted
+++ resolved
@@ -18,21 +18,15 @@
 )
 
 type streamClient struct {
-<<<<<<< HEAD
 	conn                      *grpc.ClientConn
 	streamKubernetesResources pb.KubernetesInfoService_SendKubernetesResourcesClient
 	streamKubernetesFlows     pb.KubernetesInfoService_SendKubernetesNetworkFlowsClient
-=======
-	conn           *grpc.ClientConn
-	resourceStream pb.KubernetesInfoService_SendKubernetesResourcesClient
-	logStream      pb.KubernetesInfoService_SendLogsClient
 }
 
 type deadlockDetector struct {
 	processingResources bool
 	timeStarted         time.Time
 	mutex               sync.RWMutex
->>>>>>> 3ae1acfe
 }
 
 type streamManager struct {
@@ -71,16 +65,6 @@
 // NewStream returns a new stream.
 func NewStreams(ctx context.Context, logger *zap.SugaredLogger, conn *grpc.ClientConn) (*streamManager, error) {
 	client := pb.NewKubernetesInfoServiceClient(conn)
-<<<<<<< HEAD
-	streamKubernetesResources, err := client.SendKubernetesResources(ctx)
-	if err != nil {
-		logger.Error(err, "Failed to create a kubernetes resource client")
-		return &streamManager{}, err
-	}
-	streamKubernetesFlows, err := client.SendKubernetesNetworkFlows(ctx)
-	if err != nil {
-		logger.Error(err, "Failed to create a kubernetes network flows client")
-=======
 
 	SendLogsStream, err := client.SendLogs(ctx)
 	if err != nil {
@@ -94,20 +78,19 @@
 	if err != nil {
 		// Proper error handling here; you might want to return the error, log it, etc.
 		logger.Errorw("Failed to connect to server", "error", err)
->>>>>>> 3ae1acfe
 		return &streamManager{}, err
 	}
+	streamKubernetesFlows, err := client.SendKubernetesNetworkFlows(ctx)
+	if err != nil {
+		logger.Errorw("Failed to create a kubernetes network flows client", err)
+		return &streamManager{}, err
+	}
 
 	instance := &streamClient{
-<<<<<<< HEAD
-		conn:                      conn,
-		streamKubernetesResources: streamKubernetesResources,
-		streamKubernetesFlows:     streamKubernetesFlows,
-=======
 		conn:           conn,
 		resourceStream: SendKubernetesResourcesStream,
 		logStream:      SendLogsStream,
->>>>>>> 3ae1acfe
+		streamKubernetesFlows:     streamKubernetesFlows,
 	}
 	sm := &streamManager{
 		instance: instance,
@@ -155,11 +138,7 @@
 	}
 	err = resourceLister.sendClusterMetadata(ctx)
 	if err != nil {
-<<<<<<< HEAD
-		sm.logger.Errorw("Failed to send resource cluster metadata", "error", err)
-=======
 		sm.logger.Errorw("Failed to send cluster metadata", "error", err)
->>>>>>> 3ae1acfe
 		return err
 	}
 	for _, resourceType := range resourceTypes {
@@ -177,17 +156,12 @@
 		return err
 	}
 	snapshotCompleted.Done()
-<<<<<<< HEAD
 	err = ciliumFlowManager.listenToFlows(ctx, *sm)
 	if err != nil {
 		sm.logger.Errorw("Failed to listen to flows", "error", err)
 		return err
 	}
-	<-ctx.Done()
-	return err
-=======
 	return nil
->>>>>>> 3ae1acfe
 }
 
 // ExponentialStreamConnect will continue to reboot and restart the main operations within the operator if any disconnects or errors occur.
@@ -199,11 +173,7 @@
 		// Generate a random number
 		randomInt, err := rand.Int(rand.Reader, max)
 		if err != nil {
-<<<<<<< HEAD
-			logger.Errorw("Could not generate random int", "error", err)
-=======
 			logger.Errorw("Could not generate a random int", "error", err)
->>>>>>> 3ae1acfe
 			continue
 		}
 		result := randomInt.Int64()
@@ -213,11 +183,7 @@
 		backoff = backoff * 2 // Exponential increase
 		clientID, clientSecret, err := sm.ReadCredentialsK8sSecrets(ctx, envMap.ClusterCreds)
 		if err != nil {
-<<<<<<< HEAD
-			logger.Errorw("Could not read K8s secret", "error", err)
-=======
 			logger.Errorw("Could not read K8s credentials", "error", err)
->>>>>>> 3ae1acfe
 		}
 		if clientID == "" && clientSecret == "" {
 			OnboardingCredentials, err := sm.GetOnboardingCredentials(ctx, envMap.OnboardingClientId, envMap.OnboardingClientSecret)
@@ -234,11 +200,7 @@
 			err = sm.WriteK8sSecret(ctx, responseData, envMap.ClusterCreds)
 			time.Sleep(1 * time.Second)
 			if err != nil {
-<<<<<<< HEAD
-				am.Logger.Errorw("Failed to write K8s secret", "error", err)
-=======
 				am.Logger.Errorw("Failed to write secret to Kubernetes", "error", err)
->>>>>>> 3ae1acfe
 			}
 			clientID, clientSecret, err = sm.ReadCredentialsK8sSecrets(ctx, envMap.ClusterCreds)
 			if err != nil {
@@ -264,13 +226,9 @@
 		ctx, cancel := context.WithCancel(ctx)
 		err = sm.BootUpStreamAndReconnect(ctx, cancel)
 		if err != nil {
-<<<<<<< HEAD
-			logger.Errorw("Failed to bootup and stream", "error", err)
-=======
 			cancel()
 			logger.Errorw("Failed to bootup and stream", "error", err)
 			continue
->>>>>>> 3ae1acfe
 		}
 		<-ctx.Done()
 	}
