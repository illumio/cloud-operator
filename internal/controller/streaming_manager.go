// Copyright 2024 Illumio, Inc. All Rights Reserved.

package controller

import (
	"context"
	"crypto/rand"
	"math/big"
	"sync"
	"time"

	pb "github.com/illumio/cloud-operator/api/illumio/cloud/k8scluster/v1"
	"go.uber.org/zap"
	"google.golang.org/grpc"
	"k8s.io/client-go/dynamic"
	"k8s.io/client-go/rest"
)

type streamClient struct {
	conn           *grpc.ClientConn
	resourceStream pb.KubernetesInfoService_SendKubernetesResourcesClient
	logStream      pb.KubernetesInfoService_KubernetesLogsClient
}

type streamManager struct {
	instance *streamClient
	logger   *zap.SugaredLogger
}

type EnvironmentConfig struct {
	// Whether to skip TLS certificate verification when starting a stream.
	TlsSkipVerify bool
	// URL of the onboarding endpoint.
	OnboardingEndpoint string
	// URL of the token endpoint.
	TokenEndpoint string
	// Client ID for onboarding. "" if not specified, i.e. if the operator is not meant to onboard itself.
	OnboardingClientId string
	// Client secret for onboarding. "" if not specified, i.e. if the operator is not meant to onboard itself.
	OnboardingClientSecret string
	// K8s cluster secret name.
	ClusterCreds string
}

var resourceTypes = [2]string{"pods", "nodes"}

// NewStream returns a new stream.
func NewStreams(ctx context.Context, logger *zap.SugaredLogger, conn *grpc.ClientConn) (*streamManager, error) {
	client := pb.NewKubernetesInfoServiceClient(conn)

	KubernetesLogsStream, err := client.KubernetesLogs(ctx)
	if err != nil {
		// Proper error handling here; you might want to return the error, log it, etc.
		logger.Error(err, "Failed to connect to server")
		return &streamManager{}, err
	}
	SendKubernetesResourcesStream, err := client.SendKubernetesResources(ctx)
	if err != nil {
		// Proper error handling here; you might want to return the error, log it, etc.
		logger.Errorw("Failed to connect to server", "error", err)
		return &streamManager{}, err
	}

	instance := &streamClient{
		conn:           conn,
		resourceStream: SendKubernetesResourcesStream,
		logStream:      KubernetesLogsStream,
	}
	sm := &streamManager{
		instance: instance,
		logger:   logger,
	}
	return sm, nil
}

// BootUpStreamAndReconnect creates the clients needed to read K8s resources and
// also creates all of the objects that help organize and pass info to the goroutines that are listing and watching
// different resource types. This is also handling the asyc nature of listing resources and properly sending our commit
// message on intial boot when we have the state of the cluster.
func (sm *streamManager) BootUpStreamAndReconnect(ctx context.Context) error {
	clusterConfig, err := rest.InClusterConfig()
	if err != nil {
		sm.logger.Errorw("Error getting in-cluster config", "error", err)
		return err
	}
	var allResourcesSnapshotted sync.WaitGroup
	var snapshotCompleted sync.WaitGroup
	// Create a dynamic client
	dynamicClient, err := dynamic.NewForConfig(clusterConfig)
	if err != nil {
		sm.logger.Errorw("Error creating dynamic client", "error", err)
		return err
	}

	snapshotCompleted.Add(1)
	ctx, cancel := context.WithCancel(ctx)
	defer cancel()
	resourceLister := &ResourceManager{
		logger:        sm.logger,
		dynamicClient: dynamicClient,
		streamManager: sm,
	}
	err = resourceLister.sendClusterMetadata(ctx)
	if err != nil {
		sm.logger.Errorw("Failed to send cluster metadata", "error", err)
		return err
	}
	for _, resourceType := range resourceTypes {
		allResourcesSnapshotted.Add(1)
		go resourceLister.DyanmicListAndWatchResources(ctx, cancel, resourceType, &allResourcesSnapshotted, &snapshotCompleted)
	}
	allResourcesSnapshotted.Wait()
	err = resourceLister.sendResourceSnapshotComplete()
	if err != nil {
		sm.logger.Errorw("Failed to send resource snapshot complete", "error", err)
		return err
	}
	snapshotCompleted.Done()
	<-ctx.Done()
	return err
}

// ExponentialStreamConnect will continue to reboot and restart the main operations within the operator if any disconnects or errors occur.
<<<<<<< HEAD
func ExponentialStreamConnect(ctx context.Context, logger *zap.SugaredLogger, envMap map[string]interface{}, bufferedGrpcSyncer *BufferedGrpcWriteSyncer) {
=======
func ExponentialStreamConnect(ctx context.Context, logger *zap.SugaredLogger, envMap EnvironmentConfig) {
>>>>>>> af191441
	var backoff = 1 * time.Second
	sm := SecretManager{Logger: logger}
	max := big.NewInt(3)
	for {
		// Generate a random number
		randomInt, err := rand.Int(rand.Reader, max)
		if err != nil {
			logger.Errorw("Could not generate a random int", "error", err)
			continue
		}
		result := randomInt.Int64()
		sleep := 1*time.Second + backoff + time.Duration(result)*time.Millisecond // Add randomness
		logger.Infow("Failed to establish connection; will retry", "delay", sleep)
		time.Sleep(sleep)
		backoff = backoff * 2 // Exponential increase
		clientID, clientSecret, err := sm.ReadCredentialsK8sSecrets(ctx, envMap.ClusterCreds)
		if err != nil {
			logger.Errorw("Could not read K8s credentials", "error", err)
		}
		if clientID == "" && clientSecret == "" {
			OnboardingCredentials, err := sm.GetOnboardingCredentials(ctx, envMap.OnboardingClientId, envMap.OnboardingClientSecret)
			if err != nil {
				logger.Errorw("Failed to get onboarding credentials", "error", err)
				continue
			}
			am := CredentialsManager{Credentials: OnboardingCredentials, Logger: logger}
			responseData, err := am.Onboard(ctx, envMap.TlsSkipVerify, envMap.OnboardingEndpoint)
			if err != nil {
				logger.Errorw("Failed to register cluster", "error", err)
				continue
			}
			err = sm.WriteK8sSecret(ctx, responseData, envMap.ClusterCreds)
			time.Sleep(1 * time.Second)
			if err != nil {
				am.Logger.Errorw("Failed to write secret to Kubernetes", "error", err)
			}
			clientID, clientSecret, err = sm.ReadCredentialsK8sSecrets(ctx, envMap.ClusterCreds)
			if err != nil {
				logger.Errorw("Could not read K8s credentials", "error", err)
				continue
			}
		}
		conn, err := SetUpOAuthConnection(ctx, logger, envMap.TokenEndpoint, envMap.TlsSkipVerify, clientID, clientSecret)
		if err != nil {
			logger.Errorw("Failed to set up an OAuth connection", "error", err)
			continue
		}
		sm, err := NewStreams(ctx, logger, conn)
		if err != nil {
			logger.Errorw("Failed to create a new stream", "error", err)
			continue
		}

		// Update the gRPC client and connection in BufferedGrpcWriteSyncer
		bufferedGrpcSyncer.UpdateClient(sm.instance.logStream, sm.instance.conn)
		go bufferedGrpcSyncer.ListenToLogStream()

		err = sm.BootUpStreamAndReconnect(ctx)
		if err != nil {
			logger.Errorw("Failed to bootup and stream.", "error", err)
		}
	}
}<|MERGE_RESOLUTION|>--- conflicted
+++ resolved
@@ -121,11 +121,7 @@
 }
 
 // ExponentialStreamConnect will continue to reboot and restart the main operations within the operator if any disconnects or errors occur.
-<<<<<<< HEAD
 func ExponentialStreamConnect(ctx context.Context, logger *zap.SugaredLogger, envMap map[string]interface{}, bufferedGrpcSyncer *BufferedGrpcWriteSyncer) {
-=======
-func ExponentialStreamConnect(ctx context.Context, logger *zap.SugaredLogger, envMap EnvironmentConfig) {
->>>>>>> af191441
 	var backoff = 1 * time.Second
 	sm := SecretManager{Logger: logger}
 	max := big.NewInt(3)
