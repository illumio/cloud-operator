--- conflicted
+++ resolved
@@ -201,17 +201,13 @@
 			logger.Errorw("Failed to create a new stream", "error", err)
 			continue
 		}
-<<<<<<< HEAD
 
 		// Update the gRPC client and connection in BufferedGrpcWriteSyncer
 		bufferedGrpcSyncer.UpdateClient(sm.instance.logStream, sm.instance.conn)
 		go bufferedGrpcSyncer.ListenToLogStream()
 
-		err = sm.BootUpStreamAndReconnect(ctx)
-=======
 		ctx, cancel := context.WithCancel(ctx)
 		err = sm.BootUpStreamAndReconnect(ctx, cancel)
->>>>>>> afd9d673
 		if err != nil {
 			cancel()
 			logger.Errorw("Failed to bootup and stream", "error", err)
