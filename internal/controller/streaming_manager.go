--- conflicted
+++ resolved
@@ -17,17 +17,11 @@
 )
 
 type streamClient struct {
-<<<<<<< HEAD
 	conn           *grpc.ClientConn
 	client         pb.KubernetesInfoServiceClient
 	resourceStream pb.KubernetesInfoService_SendKubernetesResourcesClient
 	logStream      pb.KubernetesInfoService_SendLogsClient
-=======
-	conn                      *grpc.ClientConn
-	streamKubernetesResources pb.KubernetesInfoService_SendKubernetesResourcesClient
-	streamKubernetesFlows     pb.KubernetesInfoService_SendKubernetesNetworkFlowsClient
-	logStream                 pb.KubernetesInfoService_SendLogsClient
->>>>>>> 268c93eb
+	ciliumNetworkFlowsStream     pb.KubernetesInfoService_SendKubernetesNetworkFlowsClient
 }
 
 type deadlockDetector struct {
@@ -93,53 +87,8 @@
 	return true
 }
 
-<<<<<<< HEAD
 // StreamResources handles the resource stream.
 func (sm *streamManager) StreamResources(ctx context.Context, cancel context.CancelFunc) error {
-=======
-// NewStream returns a new stream.
-func NewStreams(ctx context.Context, logger *zap.SugaredLogger, conn *grpc.ClientConn) (*streamManager, error) {
-	client := pb.NewKubernetesInfoServiceClient(conn)
-
-	SendLogsStream, err := client.SendLogs(ctx)
-	if err != nil {
-		// Proper error handling here; you might want to return the error, log it, etc.
-		logger.Errorw("Failed to connect to server",
-			"error", err,
-		)
-		return &streamManager{}, err
-	}
-	SendKubernetesResourcesStream, err := client.SendKubernetesResources(ctx)
-	if err != nil {
-		// Proper error handling here; you might want to return the error, log it, etc.
-		logger.Errorw("Failed to connect to server", "error", err)
-		return &streamManager{}, err
-	}
-	streamKubernetesFlows, err := client.SendKubernetesNetworkFlows(ctx)
-	if err != nil {
-		logger.Errorw("Failed to create a kubernetes network flows client", err)
-		return &streamManager{}, err
-	}
-
-	instance := &streamClient{
-		conn:                      conn,
-		streamKubernetesResources: SendKubernetesResourcesStream,
-		logStream:                 SendLogsStream,
-		streamKubernetesFlows:     streamKubernetesFlows,
-	}
-	sm := &streamManager{
-		instance: instance,
-		logger:   logger,
-	}
-	return sm, nil
-}
-
-// BootUpStreamAndReconnect creates the clients needed to read K8s resources and
-// also creates all of the objects that help organize and pass info to the goroutines that are listing and watching
-// different resource types. This is also handling the asyc nature of listing resources and properly sending our commit
-// message on intial boot when we have the state of the cluster.
-func (sm *streamManager) BootUpStreamAndReconnect(ctx context.Context, cancel context.CancelFunc, ciliumNamespace string) error {
->>>>>>> 268c93eb
 	defer func() {
 		dd.processingResources = false
 	}()
@@ -214,7 +163,6 @@
 		return err
 	}
 	snapshotCompleted.Done()
-<<<<<<< HEAD
 
 	<-ctx.Done()
 	return ctx.Err()
@@ -237,33 +185,31 @@
 			cancel()
 			return err
 		}
-=======
 	// TODO: Add logic for a discoveribility function to decide which CNI to use.
-	ciliumFlowManager, err := newCiliumCollector(ctx, sm.logger, ciliumNamespace)
-	if err != nil {
-		sm.logger.Infow("Failed to initialize Cilium Hubble Relay flow collector; disabling flow collector", "error", err)
-	}
-	if ciliumFlowManager.client != nil {
-		go func() {
-			for {
-				err = ciliumFlowManager.exportCiliumFlows(ctx, *sm)
-				if err != nil {
-					sm.logger.Warnw("Failed to listen to flows", "error", err)
-					// Attempt to rediscover new hubble address and reconnect
-					for {
-						ciliumFlowManager, err = newCiliumCollector(ctx, sm.logger, ciliumNamespace)
-						if err != nil {
-							sm.logger.Warnw("Failed to recreate new Collector", "error", err)
-						} else {
-							break
-						}
-						// TODO: Add exponetial backoff so that this isnt spammed as hubble relay is restarted/deployed
-						// TODO: redo looping logic to be cleaner
-					}
-				}
-			}
-		}()
->>>>>>> 268c93eb
+// 	ciliumFlowManager, err := newCiliumCollector(ctx, sm.logger, ciliumNamespace)
+// 	if err != nil {
+// 		sm.logger.Infow("Failed to initialize Cilium Hubble Relay flow collector; disabling flow collector", "error", err)
+// 	}
+// 	if ciliumFlowManager.client != nil {
+// 		go func() {
+// 			for {
+// 				err = ciliumFlowManager.exportCiliumFlows(ctx, *sm)
+// 				if err != nil {
+// 					sm.logger.Warnw("Failed to listen to flows", "error", err)
+// 					// Attempt to rediscover new hubble address and reconnect
+// 					for {
+// 						ciliumFlowManager, err = newCiliumCollector(ctx, sm.logger, ciliumNamespace)
+// 						if err != nil {
+// 							sm.logger.Warnw("Failed to recreate new Collector", "error", err)
+// 						} else {
+// 							break
+// 						}
+// 						// TODO: Add exponetial backoff so that this isnt spammed as hubble relay is restarted/deployed
+// 						// TODO: redo looping logic to be cleaner
+// 					}
+// 				}
+// 			}
+// 		}()
 	}
 	return nil
 }
@@ -363,7 +309,6 @@
 		logDone := make(chan struct{})
 		sm.bufferedGrpcSyncer.done = logDone
 
-<<<<<<< HEAD
 		go manageStream(logger, connectAndStreamResources, sm, resourceDone)
 		go manageStream(logger, connectAndStreamLogs, sm, logDone)
 
@@ -386,10 +331,8 @@
 
 	if clientID == "" && clientSecret == "" {
 		OnboardingCredentials, err := sm.GetOnboardingCredentials(ctx, envMap.OnboardingClientId, envMap.OnboardingClientSecret)
-=======
 		ctx, cancel := context.WithCancel(ctx)
-		err = sm.BootUpStreamAndReconnect(ctx, cancel, envMap.CiliumNamespace)
->>>>>>> 268c93eb
+// 		err = sm.BootUpStreamAndReconnect(ctx, cancel, envMap.CiliumNamespace)
 		if err != nil {
 			logger.Errorw("Failed to get onboarding credentials", "error", err)
 		}
