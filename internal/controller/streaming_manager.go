// Copyright 2024 Illumio, Inc. All Rights Reserved.

package controller

import (
	"context"
	"crypto/rand"
	"math/big"
	"sync"
	"time"

	"github.com/go-logr/logr"
	pb "github.com/illumio/cloud-operator/api/illumio/cloud/k8scluster/v1"
	"google.golang.org/grpc"
	"k8s.io/client-go/dynamic"
	"k8s.io/client-go/rest"
)

type streamClient struct {
	conn                      *grpc.ClientConn
	streamKubernetesResources pb.KubernetesInfoService_SendKubernetesResourcesClient
	streamKubernetesFlows     pb.KubernetesInfoService_SendKubernetesNetworkFlowsClient
}

type streamManager struct {
	instance *streamClient
	logger   logr.Logger
}
// TODO: Creat a struct that holds all of the env variables to more easily pass them in with static types

var resourceTypes = [2]string{"pods", "nodes"}

// NewStream returns a new stream.
func NewStream(ctx context.Context, logger logr.Logger, conn *grpc.ClientConn) (*streamManager, error) {
	client := pb.NewKubernetesInfoServiceClient(conn)
	streamKubernetesResources, err := client.SendKubernetesResources(ctx)
	if err != nil {
		// Proper error handling here; you might want to return the error, log it, etc.
		logger.Error(err, "Failed to connect to server")
		return &streamManager{}, err
	}
	streamKubernetesFlows, err := client.SendKubernetesNetworkFlows(ctx)
	if err != nil {
		// Proper error handling here; you might want to return the error, log it, etc.
		logger.Error(err, "Failed to connect to server")
		return &streamManager{}, err
	}

	// Create or update the instance with the new stream and connection
	instance := &streamClient{
		conn:                      conn,
		streamKubernetesResources: streamKubernetesResources,
		streamKubernetesFlows:     streamKubernetesFlows,
	}
	sm := &streamManager{
		instance: instance,
		logger:   logger,
	}
	return sm, nil
}

// BootUpStreamAndReconnect creates the clients needed to read K8s resources and
// also creates all of the objects that help organize and pass info to the goroutines that are listing and watching
// different resource types. This is also handling the asyc nature of listing resources and properly sending our commit
// message on intial boot when we have the state of the cluster.
func (sm *streamManager) BootUpStreamAndReconnect(ctx context.Context) error {
	clusterConfig, err := rest.InClusterConfig()
	if err != nil {
		sm.logger.Error(err, "Error getting in-cluster config")
		return err
	}
	var allResourcesSnapshotted sync.WaitGroup
	var snapshotCompleted sync.WaitGroup
	// Create a dynamic client
	dynamicClient, err := dynamic.NewForConfig(clusterConfig)
	if err != nil {
		sm.logger.Error(err, "Error creating dynamic client")
		return err
	}

	snapshotCompleted.Add(1)
	ctx, cancel := context.WithCancel(ctx)
	defer cancel()
	resourceLister := &ResourceManager{
		logger:        sm.logger,
		dynamicClient: dynamicClient,
		streamManager: sm,
	}

	flowManager, err := initFlowManager(ctx, sm.logger)
	if err != nil {
		sm.logger.Error(err, "Cannot intialize FlowManager")
	}
	err = resourceLister.sendClusterMetadata(ctx)
	if err != nil {
		sm.logger.Error(err, "Failed to send cluster metadata")
		return err
	}
	for _, resourceType := range resourceTypes {
		allResourcesSnapshotted.Add(1)
		go resourceLister.DyanmicListAndWatchResources(ctx, cancel, resourceType, &allResourcesSnapshotted, &snapshotCompleted)
	}
	allResourcesSnapshotted.Wait()
	err = resourceLister.sendResourceSnapshotComplete()
	if err != nil {
		sm.logger.Error(err, "Failed to send resource snapshot complete")
		return err
	}
	snapshotCompleted.Done()
	go flowManager.listenToFlows(ctx, *sm)
	<-ctx.Done()
	return err
}

// ExponentialStreamConnect will continue to reboot and restart the main operations within the operator if any disconnects or errors occur.
func ExponentialStreamConnect(ctx context.Context, logger logr.Logger, envMap map[string]interface{}) {
	var backoff = 1 * time.Second
	sm := SecretManager{Logger: logger}
	max := big.NewInt(3)
	for {
		// Generate a random number
		randomInt, err := rand.Int(rand.Reader, max)
		if err != nil {
			logger.Error(err, "Could not generate a random int")
			continue
		}
		result := randomInt.Int64()
		sleep := 1*time.Second + backoff + time.Duration(result)*time.Millisecond // Add randomness
		logger.Info("Failed to establish connection; will retry", "delay", sleep)
		time.Sleep(sleep)
		backoff = backoff * 2 // Exponential increase
		clientID, clientSecret, err := sm.ReadCredentialsK8sSecrets(ctx, envMap["ClusterCreds"].(string))
		if err != nil {
			logger.Error(err, "Could not read K8s credentials")
		}
		if clientID == "" && clientSecret == "" {
			OnboardingCredentials, err := sm.GetOnboardingCredentials(ctx, envMap["OnboardingClientId"].(string), envMap["OnboardingClientSecret"].(string))
			if err != nil {
				logger.Error(err, "Failed to get onboarding credentials")
				continue
			}
			am := CredentialsManager{Credentials: OnboardingCredentials, Logger: logger}
<<<<<<< HEAD
			err = am.Onboard(ctx, envMap["TlsSkipVerify"].(bool), envMap["OnboardingEndpoint"].(string), envMap["ClusterCreds"].(string))
=======
			responseData, err := am.Onboard(ctx, envMap["TlsSkipVerify"].(bool), envMap["OnboardingEndpoint"].(string))
>>>>>>> 3420e71f
			if err != nil {
				logger.Error(err, "Failed to register cluster")
				continue
			}
			err = sm.WriteK8sSecret(ctx, responseData, envMap["ClusterCreds"].(string))
			time.Sleep(1 * time.Second)
			if err != nil {
				am.Logger.Error(err, "Failed to write secret to Kubernetes")
			}
			clientID, clientSecret, err = sm.ReadCredentialsK8sSecrets(ctx, envMap["ClusterCreds"].(string))
			if err != nil {
				logger.Error(err, "Could not read K8s credentials")
				continue
			}
		}
		conn, err := SetUpOAuthConnection(ctx, logger, envMap["TokenEndpoint"].(string), envMap["TlsSkipVerify"].(bool), clientID, clientSecret)
		if err != nil {
			logger.Error(err, "Failed to set up an OAuth connection")
			continue
		}
		sm, err := NewStream(ctx, logger, conn)
		if err != nil {
			logger.Error(err, "Failed to create a new stream")
			continue
		}
		err = sm.BootUpStreamAndReconnect(ctx)
		if err != nil {
			logger.Error(err, "Failed to bootup and stream.")
		}
	}
}<|MERGE_RESOLUTION|>--- conflicted
+++ resolved
@@ -140,11 +140,7 @@
 				continue
 			}
 			am := CredentialsManager{Credentials: OnboardingCredentials, Logger: logger}
-<<<<<<< HEAD
-			err = am.Onboard(ctx, envMap["TlsSkipVerify"].(bool), envMap["OnboardingEndpoint"].(string), envMap["ClusterCreds"].(string))
-=======
 			responseData, err := am.Onboard(ctx, envMap["TlsSkipVerify"].(bool), envMap["OnboardingEndpoint"].(string))
->>>>>>> 3420e71f
 			if err != nil {
 				logger.Error(err, "Failed to register cluster")
 				continue
