--- conflicted
+++ resolved
@@ -5,13 +5,10 @@
 import (
 	"context"
 	"crypto/tls"
-<<<<<<< HEAD
 	"io"
 	"net/http"
 	"net/http/httptest"
 	"net/url"
-=======
->>>>>>> 6a8ef320
 	"os"
 	"testing"
 
@@ -321,7 +318,6 @@
 	assert.Error(suite.T(), err)
 }
 
-<<<<<<< HEAD
 func (suite *ControllerTestSuite) TestHTTPProxySupport() {
 	// Start a mock proxy server
 	proxyServer := httptest.NewServer(http.HandlerFunc(func(w http.ResponseWriter, r *http.Request) {
@@ -410,7 +406,7 @@
 		suite.T().Fatal("Expected an error due to proxy failure, but got nil")
 	}
 	assert.Contains(suite.T(), err.Error(), "Access Denied", "Error message should indicate a proxy failure")
-=======
+}
 func TestGetTLSConfig(t *testing.T) {
 	tests := []struct {
 		name          string
@@ -468,5 +464,4 @@
 			assert.Equal(t, tt.isTargetError, err.(*credentialNotFoundInK8sSecretError).Is(ErrCredentialNotFoundInK8sSecret))
 		})
 	}
->>>>>>> 6a8ef320
 }