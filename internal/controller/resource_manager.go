--- conflicted
+++ resolved
@@ -26,15 +26,10 @@
 
 // sendResourceSnapshotComplete sends a message to indicate that the initial inventory snapshot has been completely streamed into the given stream.
 func (rm *ResourceManager) sendResourceSnapshotComplete() error {
-<<<<<<< HEAD
-	if err := rm.streamManager.instance.streamKubernetesResources.Send(&pb.SendKubernetesResourcesRequest{Request: &pb.SendKubernetesResourcesRequest_ResourceSnapshotComplete{}}); err != nil {
-		rm.logger.Errorw("Falied to send resource snapshot complete", "error", err)
-=======
 	if err := rm.streamManager.instance.resourceStream.Send(&pb.SendKubernetesResourcesRequest{Request: &pb.SendKubernetesResourcesRequest_ResourceSnapshotComplete{}}); err != nil {
 		rm.logger.Errorw("Falied to send resource snapshot complete",
 			"error", err,
 		)
->>>>>>> 3ae1acfe
 		return err
 	}
 	return nil
@@ -54,15 +49,10 @@
 	if err != nil {
 		rm.logger.Errorw("Error getting Kubernetes version", "error", err)
 	}
-<<<<<<< HEAD
-	if err := rm.streamManager.instance.streamKubernetesResources.Send(&pb.SendKubernetesResourcesRequest{Request: &pb.SendKubernetesResourcesRequest_ClusterMetadata{ClusterMetadata: &pb.KubernetesClusterMetadata{Uid: clusterUid, KubernetesVersion: kubernetesVersion.String(), OperatorVersion: version.Version()}}}); err != nil {
-		rm.logger.Errorw("Failed to send cluster metadata", "error", err)
-=======
 	if err := rm.streamManager.instance.resourceStream.Send(&pb.SendKubernetesResourcesRequest{Request: &pb.SendKubernetesResourcesRequest_ClusterMetadata{ClusterMetadata: &pb.KubernetesClusterMetadata{Uid: clusterUid, KubernetesVersion: kubernetesVersion.String(), OperatorVersion: version.Version()}}}); err != nil {
 		rm.logger.Errorw("Failed to send cluster metadata",
 			"error", err,
 		)
->>>>>>> 3ae1acfe
 		return err
 	}
 	return nil
@@ -73,11 +63,7 @@
 	resourceListVersion, cm, err := rm.DynamicListResources(ctx, resource)
 	if err != nil {
 		allResourcesSnapshotted.Done()
-<<<<<<< HEAD
-		rm.logger.Errorw("Unable to list resources", "error", err)
-=======
 		r.logger.Errorw("Unable to list resources", "error", err)
->>>>>>> 3ae1acfe
 		cancel()
 		return
 	}
@@ -90,11 +76,7 @@
 	}
 	err = rm.watchEvents(ctx, resource, watchOptions, cm)
 	if err != nil {
-<<<<<<< HEAD
-		rm.logger.Errorw("Unable to watch events", "error", err)
-=======
 		r.logger.Errorw("Unable to watch events", "error", err)
->>>>>>> 3ae1acfe
 		cancel()
 		return
 	}
@@ -112,20 +94,12 @@
 		metadataObj := convertMetaObjectToMetadata(obj, resource)
 		err := sendObjectMetaData(rm.streamManager, metadataObj)
 		if err != nil {
-<<<<<<< HEAD
-			rm.logger.Errorw("Cannot send object metadata", "error", err)
-=======
 			r.logger.Errorw("Cannot send object metadata", "error", err)
->>>>>>> 3ae1acfe
 			return "", cm, err
 		}
 		hashValue, err := hashObjectMeta(obj)
 		if err != nil {
-<<<<<<< HEAD
-			rm.logger.Errorw("Cannot hash current object", "error", err)
-=======
 			r.logger.Errorw("Cannot hash current object", "error", err)
->>>>>>> 3ae1acfe
 			return "", cm, err
 		}
 		cacheCurrentEvent(obj, hashValue, cm)
@@ -145,21 +119,13 @@
 	objGVR := schema.GroupVersionResource{Group: "", Version: "v1", Resource: resource}
 	watcher, err := rm.dynamicClient.Resource(objGVR).Namespace(metav1.NamespaceAll).Watch(ctx, watchOptions)
 	if err != nil {
-<<<<<<< HEAD
-		rm.logger.Errorw("Error setting up watch on resource", "error", err)
-=======
 		r.logger.Errorw("Error setting up watch on resource", "error", err)
->>>>>>> 3ae1acfe
 		return err
 	}
 	for event := range watcher.ResultChan() {
 		switch event.Type {
 		case watch.Error:
-<<<<<<< HEAD
-			rm.logger.Errorw("Watcher event has returned an error", "error", err)
-=======
 			r.logger.Errorw("Watcher event has returned an error", "error", err)
->>>>>>> 3ae1acfe
 			return err
 		case watch.Bookmark:
 			continue
@@ -167,22 +133,14 @@
 		}
 		convertedData, err := getObjectMetadataFromRuntimeObject(event.Object)
 		if err != nil {
-<<<<<<< HEAD
-			rm.logger.Errorw("Cannot convert runtime.Object to metav1.ObjectMeta", "error", err)
-=======
 			r.logger.Errorw("Cannot convert runtime.Object to metav1.ObjectMeta", "error", err)
->>>>>>> 3ae1acfe
 			return err
 		}
 		metadataObj := convertMetaObjectToMetadata(*convertedData, resource)
 
 		wasUniqueEvent, err := uniqueEvent(*convertedData, c, event)
 		if err != nil {
-<<<<<<< HEAD
-			rm.logger.Errorw("Failed to hash object metadata", "error", err)
-=======
 			r.logger.Errorw("Failed to hash object metadata", "error", err)
->>>>>>> 3ae1acfe
 			return err
 		}
 		// This event has been seen before, do not stream the event to CloudSecure.
@@ -191,11 +149,7 @@
 		}
 		err = streamMutationObjectMetaData(rm.streamManager, metadataObj, event.Type)
 		if err != nil {
-<<<<<<< HEAD
-			rm.logger.Errorw("Cannot send resource mutation", "error", err)
-=======
 			r.logger.Errorw("Cannot send resource mutation", "error", err)
->>>>>>> 3ae1acfe
 			return err
 		}
 
@@ -208,22 +162,14 @@
 func (rm *ResourceManager) listResources(ctx context.Context, resource schema.GroupVersionResource, namespace string) ([]metav1.ObjectMeta, string, error) {
 	unstructuredResources, err := rm.dynamicClient.Resource(resource).Namespace(namespace).List(ctx, metav1.ListOptions{})
 	if err != nil {
-<<<<<<< HEAD
-		rm.logger.Errorw("Cannot list resource", "kind", resource, "error", err)
-=======
 		r.logger.Errorw("Cannot list resource", "error", err, "kind", resource)
->>>>>>> 3ae1acfe
 		return nil, "", err
 	}
 	objectMetas := make([]metav1.ObjectMeta, 0, len(unstructuredResources.Items))
 	for _, item := range unstructuredResources.Items {
 		objMeta, err := getMetadatafromResource(rm.logger, item)
 		if err != nil {
-<<<<<<< HEAD
-			rm.logger.Errorw("Cannot get Metadata from resource", "error", err)
-=======
 			r.logger.Errorw("Cannot get Metadata from resource", "error", err)
->>>>>>> 3ae1acfe
 			return nil, "", err
 		}
 		objectMetas = append(objectMetas, *objMeta)
