--- conflicted
+++ resolved
@@ -68,19 +68,9 @@
 	return err == nil
 }
 
-<<<<<<< HEAD
-// WriteK8sSecret takes keyData and writes it to a locally kept secret.
-func (sm *SecretManager) WriteK8sSecret(ctx context.Context, keyData OnboardResponse, ClusterCreds string) error {
-	clusterConfig, err := rest.InClusterConfig()
-	if err != nil {
-		sm.Logger.Error(err, "Error getting in cluster config")
-	}
-	clientset, err := kubernetes.NewForConfig(clusterConfig)
-=======
 // WriteK8sSecret takes a the OnboardResponse and writes it to a locally kept secret.
 func (sm *SecretManager) WriteK8sSecret(ctx context.Context, keyData OnboardResponse, ClusterCreds string) error {
 	clientset, err := NewClientSet()
->>>>>>> 3420e71f
 	if err != nil {
 		sm.Logger.Error(err, "Error creating clientset")
 	}
