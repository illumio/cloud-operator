// Copyright 2024 Illumio, Inc. All Rights Reserved.

package controller

import (
	"bytes"
	"context"
	"crypto/tls"
	"encoding/json"
	"io"
	"net/http"

	"github.com/golang-jwt/jwt"
	"golang.org/x/oauth2"
	"golang.org/x/oauth2/clientcredentials"

	"github.com/go-logr/logr"
	"google.golang.org/grpc"
	"google.golang.org/grpc/credentials"
	"google.golang.org/grpc/credentials/oauth"
	"google.golang.org/grpc/keepalive"
)

<<<<<<< HEAD
var kacp = keepalive.ClientParameters{
	Time:                10 * time.Second, // send pings every 10 seconds if there is no activity
	Timeout:             time.Second,      // wait 1 second for ping ack before considering the connection dead
	PermitWithoutStream: true,             // send pings even without active streams
}

// Credentials contains attributes that are needed for onboarding profiles.
=======
// Credentials contains attributes that are needed for onboarding.
>>>>>>> 3420e71f
type Credentials struct {
	ClientID     string `json:"client_id"`
	ClientSecret string `json:"client_secret"`
}

// CredentialsManager holds credentials and a logger.
type CredentialsManager struct {
	Credentials Credentials
	Logger      logr.Logger
}

type OnboardResponse struct {
	ClusterClientId     string
	ClusterClientSecret string
}

<<<<<<< HEAD
// Onboard attempts to make a request with CloudSecure using a onboarding profile and it will get back the oauth2 credentials.
// It then will store those credentials in the namespaces k8s secret.
func (am *CredentialsManager) Onboard(ctx context.Context, TlsSkipVerify bool, OnboardingEndpoint string, ClusterCredsSecretName string) error {
=======
// Onboard onboards this cluster with CloudSecure using the onboarding credentials and obtains OAuth 2 credentials for this cluster.
func (am *CredentialsManager) Onboard(ctx context.Context, TlsSkipVerify bool, OnboardingEndpoint string) (OnboardResponse, error) {
>>>>>>> 3420e71f
	tlsConfig := &tls.Config{
		MinVersion:         tls.VersionTLS12,
		InsecureSkipVerify: TlsSkipVerify,
	}
	transport := &http.Transport{
		TLSClientConfig: tlsConfig,
	}
	client := &http.Client{
		Transport: transport,
	}
	// Define the URL to which the POST request will be made

	// Create the data to be sent in the POST request
	data := map[string]string{
		"onboarding_client_id":     am.Credentials.ClientID,
		"onboarding_client_secret": am.Credentials.ClientSecret,
	}
	var responseData OnboardResponse
	// Convert the data to JSON
	jsonData, err := json.Marshal(data)
	if err != nil {
		am.Logger.Error(err, "Unable to marshal json data")
		return responseData, err
	}

	// Create a new POST request with the JSON data
	req, err := http.NewRequest("POST", OnboardingEndpoint, bytes.NewBuffer(jsonData))
	if err != nil {
		am.Logger.Error(err, "Unable to structure post request")
		return responseData, err
	}

	// Set the appropriate headers
	req.Header.Set("Content-Type", "application/json")

	resp, err := client.Do(req)
	if err != nil {
		am.Logger.Error(err, "Unable to send post request")
		return responseData, err
	}
	defer resp.Body.Close()

	// Read the response body
	body, err := io.ReadAll(resp.Body)
	if err != nil {
<<<<<<< HEAD
		am.Logger.Error(err, "Unable to read response of Onboard post request")
		return err
	}
	var responseData OnboardResponse
=======
		am.Logger.Error(err, "Unable to read response of onboard post request")
		return responseData, err
	}
>>>>>>> 3420e71f
	if err := json.Unmarshal(body, &responseData); err != nil {
		am.Logger.Error(err, "Unable to unmarshal json data")
		return responseData, err
	}
	return responseData, nil
}

// SetUpOAuthConnection establishes a gRPC connection using OAuth credentials and logging the process.
func SetUpOAuthConnection(ctx context.Context, logger logr.Logger, tokenURL string, TlsSkipVerify bool, clientID string, clientSecret string) (*grpc.ClientConn, error) {
	// Configure TLS settings
	// nosemgrep: bypass-tls-verification
	tlsConfig := &tls.Config{
		MinVersion:         tls.VersionTLS12,
		InsecureSkipVerify: TlsSkipVerify,
	}

	// Set up the OAuth2 config using the client credentials flow.
	oauthConfig := clientcredentials.Config{
		ClientID:     clientID,
		ClientSecret: clientSecret,
		TokenURL:     tokenURL,
	}
	tokenSource := oauthConfig.TokenSource(context.WithValue(ctx, oauth2.HTTPClient, &http.Client{
		// nosemgrep: bypass-tls-verification
		Transport: &http.Transport{
			TLSClientConfig: tlsConfig,
		},
	}))

	// Retrieve the token, we need the AUD value for the enpoint.
	token, err := tokenSource.Token()
	if err != nil {
		logger.Error(err, "Error retrieving a valid token")
		return &grpc.ClientConn{}, err
	}
	// Parse the token.
	// nosemgrep: jwt-go-parse-unverified
	parsedJWT, _, err := new(jwt.Parser).ParseUnverified(token.AccessToken, jwt.MapClaims{})
	if err != nil {
		logger.Error(err, "Error parsing token")
		return &grpc.ClientConn{}, err
	}
	var aud string
	if claims, ok := parsedJWT.Claims.(jwt.MapClaims); ok {
		// Access custom claims to get aud value.
		aud, _ = claims["aud"].(string)

	} else {
		logger.Error(err, "Error retrieving aud value from JWT")
		return &grpc.ClientConn{}, err
	}

	// Establish gRPC connection with TLS config.
	creds := credentials.NewTLS(tlsConfig)
	conn, err := grpc.NewClient(
		aud,
		grpc.WithTransportCredentials(creds),
		grpc.WithPerRPCCredentials(oauth.TokenSource{
			TokenSource: tokenSource,
		}),
		grpc.WithKeepaliveParams(kacp))
	if err != nil {
		return nil, err
	}
	return conn, nil
}<|MERGE_RESOLUTION|>--- conflicted
+++ resolved
@@ -21,17 +21,12 @@
 	"google.golang.org/grpc/keepalive"
 )
 
-<<<<<<< HEAD
 var kacp = keepalive.ClientParameters{
 	Time:                10 * time.Second, // send pings every 10 seconds if there is no activity
 	Timeout:             time.Second,      // wait 1 second for ping ack before considering the connection dead
 	PermitWithoutStream: true,             // send pings even without active streams
 }
-
-// Credentials contains attributes that are needed for onboarding profiles.
-=======
 // Credentials contains attributes that are needed for onboarding.
->>>>>>> 3420e71f
 type Credentials struct {
 	ClientID     string `json:"client_id"`
 	ClientSecret string `json:"client_secret"`
@@ -48,14 +43,8 @@
 	ClusterClientSecret string
 }
 
-<<<<<<< HEAD
-// Onboard attempts to make a request with CloudSecure using a onboarding profile and it will get back the oauth2 credentials.
-// It then will store those credentials in the namespaces k8s secret.
-func (am *CredentialsManager) Onboard(ctx context.Context, TlsSkipVerify bool, OnboardingEndpoint string, ClusterCredsSecretName string) error {
-=======
 // Onboard onboards this cluster with CloudSecure using the onboarding credentials and obtains OAuth 2 credentials for this cluster.
 func (am *CredentialsManager) Onboard(ctx context.Context, TlsSkipVerify bool, OnboardingEndpoint string) (OnboardResponse, error) {
->>>>>>> 3420e71f
 	tlsConfig := &tls.Config{
 		MinVersion:         tls.VersionTLS12,
 		InsecureSkipVerify: TlsSkipVerify,
@@ -101,16 +90,9 @@
 	// Read the response body
 	body, err := io.ReadAll(resp.Body)
 	if err != nil {
-<<<<<<< HEAD
-		am.Logger.Error(err, "Unable to read response of Onboard post request")
-		return err
-	}
-	var responseData OnboardResponse
-=======
 		am.Logger.Error(err, "Unable to read response of onboard post request")
 		return responseData, err
 	}
->>>>>>> 3420e71f
 	if err := json.Unmarshal(body, &responseData); err != nil {
 		am.Logger.Error(err, "Unable to unmarshal json data")
 		return responseData, err
