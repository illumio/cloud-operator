--- conflicted
+++ resolved
@@ -227,15 +227,11 @@
 			grpcSyncer.bufferLogEntry(&entry)
 			return nil
 		}
-<<<<<<< HEAD
 
 		// Flush buffer so logs are sent in order to the server
 		grpcSyncer.flush()
 
-		if err := grpcSyncer.sendLog(&entry); err != nil {
-=======
 		if err := grpcSyncer.sendLog(&entry, nil); err != nil {
->>>>>>> 2ba4174b
 			logger.Error("Error when sending logs to server", zap.Error(err))
 			grpcSyncer.bufferLogEntry(&entry)
 			return err
