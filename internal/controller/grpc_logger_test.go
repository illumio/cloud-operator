package controller

import (
	"context"
	"errors"
	"fmt"
	"regexp"
	"testing"
	"time"

	pb "github.com/illumio/cloud-operator/api/illumio/cloud/k8sclustersync/v1"
	"github.com/stretchr/testify/mock"
	"github.com/stretchr/testify/suite"
	"go.uber.org/zap"
	"go.uber.org/zap/zapcore"
	"google.golang.org/grpc/connectivity"
	"google.golang.org/grpc/metadata"
)

// MockSendLogsClient mocks the SendLogsClient gRPC interface
type MockSendLogsClient struct {
	mock.Mock
}

func (m *MockSendLogsClient) Send(req *pb.SendLogsRequest) error {
	args := m.Called(req)
	return args.Error(0)
}

func (m *MockSendLogsClient) Recv() (*pb.SendLogsResponse, error) {
	args := m.Called()
	if resp, ok := args.Get(0).(*pb.SendLogsResponse); ok {
		return resp, args.Error(1)
	}
	return nil, args.Error(1)
}

func (m *MockSendLogsClient) CloseSend() error {
	args := m.Called()
	return args.Error(0)
}

func (m *MockSendLogsClient) Context() context.Context {
	return context.Background()
}

func (m *MockSendLogsClient) Header() (metadata.MD, error) {
	args := m.Called()
	if header, ok := args.Get(0).(metadata.MD); ok {
		return header, args.Error(1)
	}
	return nil, args.Error(1)
}

func (m *MockSendLogsClient) Trailer() metadata.MD {
	args := m.Called()
	if trailer, ok := args.Get(0).(metadata.MD); ok {
		return trailer
	}
	return nil
}

func (m *MockSendLogsClient) SendMsg(msg interface{}) error {
	args := m.Called(msg)
	return args.Error(0)
}

func (m *MockSendLogsClient) RecvMsg(msg interface{}) error {
	args := m.Called(msg)
	return args.Error(0)
}

// MockClientConn mocks ClientConnInterface
type MockClientConn struct {
	mock.Mock
}

func (m *MockClientConn) GetState() connectivity.State {
	args := m.Called()
	return args.Get(0).(connectivity.State)
}

func (m *MockClientConn) Close() error {
	args := m.Called()
	return args.Error(0)
}

// BufferedGrpcWriteSyncerTestSuite is a test suite for BufferedGrpcWriteSyncer
type BufferedGrpcWriteSyncerTestSuite struct {
	suite.Suite
	grpcSyncer *BufferedGrpcWriteSyncer
	mockClient *MockSendLogsClient
	mockConn   *MockClientConn
}

// TestBufferedGrpcWriteSyncerTestSuite runs the test suite
func TestBufferedGrpcWriteSyncerTestSuite(t *testing.T) {
	suite.Run(t, new(BufferedGrpcWriteSyncerTestSuite))
}

func (suite *BufferedGrpcWriteSyncerTestSuite) SetupTest() {
	mockClient := &MockSendLogsClient{}
	mockConn := &MockClientConn{}
	encoderConfig := zap.NewProductionEncoderConfig()
	encoder := zapcore.NewJSONEncoder(encoderConfig)

	suite.mockClient = mockClient
	suite.mockConn = mockConn
	suite.grpcSyncer = &BufferedGrpcWriteSyncer{
		client:   mockClient,
		conn:     mockConn,
		buffer:   make([]string, 0, logMaxBufferSize),
		done:     make(chan struct{}),
		logger:   zap.NewNop(), // Use a no-op logger for simplicity
		logLevel: zap.NewAtomicLevel(),
		encoder:  encoder,
	}

	mockConn.On("GetState").Return(connectivity.Ready)
	mockConn.On("Close").Return(nil)
}

// TestBufferFlushOnReconnect ensures buffered logs are sent after reconnection.
func (suite *BufferedGrpcWriteSyncerTestSuite) TestBufferFlushOnReconnect() {
	expectedMessage := `{"level":"info","ts":1740743765,"msg":"Buffered log entry"}`
	suite.grpcSyncer.buffer = append(suite.grpcSyncer.buffer, expectedMessage)

	suite.mockClient.On("Send", &pb.SendLogsRequest{
		Request: &pb.SendLogsRequest_LogEntry{
			LogEntry: &pb.LogEntry{
				JsonMessage: expectedMessage,
			},
		},
	}).Return(nil).Once()

	suite.grpcSyncer.flush()

	suite.mockClient.AssertExpectations(suite.T())
	suite.Empty(suite.grpcSyncer.buffer, "Buffer should be empty after flushing")
}

// TestUpdateLogLevel verifies that log levels are correctly updated.
func (suite *BufferedGrpcWriteSyncerTestSuite) TestUpdateLogLevel() {
	logLevels := map[pb.LogLevel]zapcore.Level{
		pb.LogLevel_LOG_LEVEL_DEBUG: zapcore.DebugLevel,
		pb.LogLevel_LOG_LEVEL_INFO:  zapcore.InfoLevel,
		pb.LogLevel_LOG_LEVEL_WARN:  zapcore.WarnLevel,
		pb.LogLevel_LOG_LEVEL_ERROR: zapcore.ErrorLevel,
	}

	for grpcLevel, expectedZapLevel := range logLevels {
		suite.Run(fmt.Sprintf("Set log level %v", grpcLevel), func() {
			suite.grpcSyncer.updateLogLevel(grpcLevel)
			suite.Equal(expectedZapLevel, suite.grpcSyncer.logLevel.Level())
		})
	}
}

// TestSendLogEntry tests the sendLogEntry method to ensure proper formatting and encoding
func (suite *BufferedGrpcWriteSyncerTestSuite) TestSendLogEntry() {
	ts, err := time.Parse(time.RFC3339, "2025-02-28T11:56:05Z")
	suite.NoError(err)

	entry := zapcore.Entry{
		Level: zapcore.InfoLevel,
		Time:  ts,
		// Message contains the entry's whole structured context already serialized.
		// gRPC logger requires that this is serialized into a JSON object.
		Message: "The Message",
	}

	fields := []zap.Field{
		zap.String("field1", "a string"),
		zap.Int("field2", 10),
	}

	jsonMessage, err := encodeLogEntry(suite.grpcSyncer.encoder, entry, fields)
	suite.NoError(err)

	expectedLogEntry := &pb.LogEntry{
		JsonMessage: `{"level":"info","ts":1740743765,"msg":"The Message","field1":"a string","field2":10}`,
	}

	suite.mockClient.On("Send", &pb.SendLogsRequest{
		Request: &pb.SendLogsRequest_LogEntry{
			LogEntry: expectedLogEntry,
		},
	}).Return(nil).Once()

	err = suite.grpcSyncer.sendLogEntry(jsonMessage)
	suite.NoError(err)
	suite.mockClient.AssertExpectations(suite.T())
}

// mockZapClock mocks zapcore.Clock to always return the same time for "now".
type mockZapClock struct {
	now time.Time
}

var _ zapcore.Clock = &mockZapClock{}

func (c *mockZapClock) Now() time.Time {
	return c.now
}

func (c *mockZapClock) NewTicker(duration time.Duration) *time.Ticker {
	return time.NewTicker(duration)
}

// TestZapCoreWrapper tests the gRPC logger end-to-end.
func (suite *BufferedGrpcWriteSyncerTestSuite) TestZapCoreWrapper() {
	ts, err := time.Parse(time.RFC3339, "2025-02-28T11:56:05Z")
	suite.NoError(err)

	mockClock := &mockZapClock{
		now: ts,
	}

	// Disable logging the caller and mock the clock to make the test deterministic
	logger := NewGRPCLogger(suite.grpcSyncer, false, mockClock)

	expectedLogEntry := &pb.LogEntry{
		JsonMessage: `{"level":"info","ts":"2025-02-28T11:56:05Z","msg":"The Message","field1":"a string","field2":10,"error":"some error"}`,
	}

	suite.mockClient.On("Send", &pb.SendLogsRequest{
		Request: &pb.SendLogsRequest_LogEntry{
			LogEntry: expectedLogEntry,
		},
	}).Return(nil).Once()

	logger = logger.With(
		zap.String("field1", "a string"),
	)

	logger.Info("The Message",
		zap.Int("field2", 10),
		zap.Error(errors.New("some error")),
	)

	suite.mockClient.AssertExpectations(suite.T())
}

// TestWriteBuffering tests the gRPC logger's buffering when the connection is not established.
func (suite *BufferedGrpcWriteSyncerTestSuite) TestWriteBuffering() {
	ts, err := time.Parse(time.RFC3339, "2025-02-28T11:56:05Z")
	suite.NoError(err)

	mockClock := &mockZapClock{
		now: ts,
	}

	// Disable logging the caller and mock the clock to make the test deterministic
	logger := NewGRPCLogger(suite.grpcSyncer, false, mockClock)

	// Equivalent to a disconnection
	suite.grpcSyncer.conn = nil

	expectedLostLogEntriesCount := 0

	for i := 0; i < logMaxBufferSize+10; i += 1 {
		suite.Run(fmt.Sprintf("Message %d", i), func() {
			logger.Info("The Message",
				zap.Int("num", i),
			)

			if i < logMaxBufferSize {
				expectedJsonMessage := fmt.Sprintf(`{"level":"info","ts":"2025-02-28T11:56:05Z","msg":"The Message","num":%d}`, i)
				suite.Equal(i+1, len(suite.grpcSyncer.buffer))
				suite.Equal(expectedJsonMessage, suite.grpcSyncer.buffer[i])
			} else {
				suite.Equal(logMaxBufferSize, len(suite.grpcSyncer.buffer))
				expectedLostLogEntriesCount += 1
				suite.Equal(expectedLostLogEntriesCount, suite.grpcSyncer.lostLogEntriesCount)
			}
		})
	}
}

<<<<<<< HEAD
// TestNewBufferedGrpcWriteSyncer tests the constructor
func (suite *BufferedGrpcWriteSyncerTestSuite) TestNewBufferedGrpcWriteSyncer() {
	bws := NewBufferedGrpcWriteSyncer()
	suite.NotNil(bws)
	suite.NotNil(bws.buffer)
	suite.Equal(0, len(bws.buffer))
	suite.Equal(logMaxBufferSize, cap(bws.buffer))
	suite.NotNil(bws.done)
}

// mockSyncer is a mock implementation of zapcore.WriteSyncer
type mockSyncer struct{}

func (m *mockSyncer) Write(p []byte) (n int, err error) {
	return len(p), nil
}

func (m *mockSyncer) Sync() error {
	return nil
}

// TestZapCoreWrapperMethods tests the zapCoreWrapper methods
func (suite *BufferedGrpcWriteSyncerTestSuite) TestZapCoreWrapperMethods() {
	// Create a test core with a mock syncer instead of stdout
	mockSyncer := &mockSyncer{}
	core := zapcore.NewCore(
		zapcore.NewJSONEncoder(zap.NewProductionEncoderConfig()),
		zapcore.AddSync(mockSyncer),
		zapcore.InfoLevel,
	)

	wrapper := &zapCoreWrapper{
		core:       core,
		encoder:    zapcore.NewJSONEncoder(zap.NewProductionEncoderConfig()),
		grpcSyncer: suite.grpcSyncer,
	}

	entry := zapcore.Entry{Level: zapcore.InfoLevel}
	checkedEntry := wrapper.Check(entry, nil)
	suite.NotNil(checkedEntry)

	suite.True(wrapper.Enabled(zapcore.InfoLevel))
	suite.False(wrapper.Enabled(zapcore.DebugLevel))

	suite.NoError(wrapper.Sync())

	fields := []zapcore.Field{zap.String("test", "value")}
	newWrapper := wrapper.With(fields)
	suite.NotNil(newWrapper)
	suite.NotEqual(wrapper, newWrapper)
}

// TestClose tests the Close method
func (suite *BufferedGrpcWriteSyncerTestSuite) TestClose() {
	// Set up expectations
	suite.mockConn.On("GetState").Return(connectivity.Ready)
	suite.mockClient.On("Send", mock.Anything).Return(nil)
	suite.mockConn.On("Close").Return(nil)

	suite.grpcSyncer.buffer = append(suite.grpcSyncer.buffer, "test message")

	err := suite.grpcSyncer.Close()
	suite.NoError(err)

	select {
	case <-suite.grpcSyncer.done:

	default:
		suite.Fail("Channel should be closed")
	}

	suite.mockConn.AssertExpectations(suite.T())
	suite.mockClient.AssertExpectations(suite.T())
}

// TestRun tests the run method
func (suite *BufferedGrpcWriteSyncerTestSuite) TestRun() {
	// Create a new syncer for this test with proper initialization
	bws := &BufferedGrpcWriteSyncer{
		client:   suite.mockClient,
		conn:     suite.mockConn,
		buffer:   make([]string, 0, logMaxBufferSize),
		done:     make(chan struct{}),
		logger:   zap.NewNop(),
		logLevel: zap.NewAtomicLevel(),
		encoder:  zapcore.NewJSONEncoder(zap.NewProductionEncoderConfig()),
	}

	bws.buffer = append(bws.buffer, "test message")

	suite.mockConn.On("GetState").Return(connectivity.Ready)
	suite.mockClient.On("Send", mock.Anything).Return(nil)

	// Close the syncer after a short delay
	go func() {
		time.Sleep(100 * time.Millisecond)
		bws.Close()
	}()

	go bws.run()

	time.Sleep(200 * time.Millisecond)

	suite.Equal(0, len(bws.buffer))

	// Verify all expectations were met
	suite.mockConn.AssertExpectations(suite.T())
	suite.mockClient.AssertExpectations(suite.T())
}

// TestNewProductionGRPCLogger tests the NewProductionGRPCLogger function
func (suite *BufferedGrpcWriteSyncerTestSuite) TestNewProductionGRPCLogger() {
	logger := NewProductionGRPCLogger(suite.grpcSyncer)
	suite.NotNil(logger)

	// Verify logger configuration
	suite.True(logger.Core().Enabled(zapcore.InfoLevel))
	suite.True(logger.Core().Enabled(zapcore.ErrorLevel))
=======
func (suite *BufferedGrpcWriteSyncerTestSuite) TestFlushSuccess() {
	// Simulate buffer overflow
	suite.grpcSyncer.lostLogEntriesCount = 1234
	suite.grpcSyncer.lostLogEntriesErr = errors.New("some buffer overflow error")
	suite.grpcSyncer.buffer = append(
		suite.grpcSyncer.buffer,
		`{"level":"info","msg":"Buffered log entry 1"}`,
		`{"level":"info","msg":"Buffered log entry 2"}`,
		`{"level":"info","msg":"Buffered log entry 3"}`,
		`{"level":"info","msg":"Buffered log entry 4"}`,
		`{"level":"info","msg":"Buffered log entry 5"}`,
	)

	suite.mockClient.On("Send", mock.MatchedBy(func(req *pb.SendLogsRequest) bool {
		switch {
		// Send the 'Lost logs' message
		case regexp.MustCompile(
			`^{"level":"error","ts":[^,]*,"msg":"Lost logs due to buffer overflow","error":"some buffer overflow error","lost_log_entries":1234}$`,
		).MatchString(req.Request.(*pb.SendLogsRequest_LogEntry).LogEntry.JsonMessage):
			return true

		// Send all buffered messages
		case regexp.MustCompile(
			`^{"level":"info","msg":"Buffered log entry [12345]"}$`,
		).MatchString(req.Request.(*pb.SendLogsRequest_LogEntry).LogEntry.JsonMessage):
			return true

		default:
			return false
		}
	})).Return(nil).Times(6)

	// Flush the buffer
	suite.grpcSyncer.flush()

	// Assert that lostLogEntriesCount is reset
	suite.Equal(0, suite.grpcSyncer.lostLogEntriesCount, "lostLogEntriesCount should be reset after successfully sending 'Lost logs' message")
	suite.Empty(suite.grpcSyncer.buffer, "Buffer should be empty after succesful flush")
	suite.Nil(suite.grpcSyncer.lostLogEntriesErr, "lostLogEntriesErr should be nil after successfully sending 'Lost logs' message and no subsequent failure")
}

func (suite *BufferedGrpcWriteSyncerTestSuite) TestFlushPartialSuccess() {
	// Simulate buffer overflow
	suite.grpcSyncer.lostLogEntriesCount = 1234
	suite.grpcSyncer.lostLogEntriesErr = errors.New("some buffer overflow error")
	suite.grpcSyncer.buffer = append(
		suite.grpcSyncer.buffer,
		`{"level":"info","msg":"Buffered log entry 1"}`,
		`{"level":"info","msg":"Buffered log entry 2"}`,
		`{"level":"info","msg":"Buffered log entry 3"}`,
		`{"level":"info","msg":"Buffered log entry 4"}`,
		`{"level":"info","msg":"Buffered log entry 5"}`,
	)

	suite.mockClient.On("Send", mock.MatchedBy(func(req *pb.SendLogsRequest) bool {
		switch {
		// Send the 'Lost logs' message
		case regexp.MustCompile(
			`^{"level":"error","ts":[^,]*,"msg":"Lost logs due to buffer overflow","error":"some buffer overflow error","lost_log_entries":1234}$`,
		).MatchString(req.Request.(*pb.SendLogsRequest_LogEntry).LogEntry.JsonMessage):
			return true

		// Send buffered messages 1 and 2
		case regexp.MustCompile(
			`^{"level":"info","msg":"Buffered log entry [12]"}$`,
		).MatchString(req.Request.(*pb.SendLogsRequest_LogEntry).LogEntry.JsonMessage):
			return true

		default:
			return false
		}
	})).Return(nil).Times(3)

	suite.mockClient.On("Send", mock.MatchedBy(func(req *pb.SendLogsRequest) bool {
		switch {
		// Fail buffered messages 3, 4, and 5
		case regexp.MustCompile(
			`^{"level":"info","msg":"Buffered log entry [345]"}$`,
		).MatchString(req.Request.(*pb.SendLogsRequest_LogEntry).LogEntry.JsonMessage):
			return true

		default:
			return false
		}
	})).Return(errors.New("send error")).Once()

	// Flush the buffer
	suite.grpcSyncer.flush()

	// Assert that lostLogEntriesCount is reset
	suite.Equal(0, suite.grpcSyncer.lostLogEntriesCount, "lostLogEntriesCount should be reset after successfully sending 'Lost logs' message")
	suite.Len(suite.grpcSyncer.buffer, 3, "Buffer should still contain 3 messages after flushing 2 messages")
	suite.ErrorContains(suite.grpcSyncer.lostLogEntriesErr, "send error", "lostLogEntriesErr should contain the last Send error")
}

func (suite *BufferedGrpcWriteSyncerTestSuite) TestFlushSendLostLogsFailed() {
	// Simulate buffer overflow
	suite.grpcSyncer.lostLogEntriesCount = 1234
	suite.grpcSyncer.lostLogEntriesErr = errors.New("some buffer overflow error")
	suite.grpcSyncer.buffer = append(
		suite.grpcSyncer.buffer,
		`{"level":"info","msg":"Buffered log entry 1"}`,
		`{"level":"info","msg":"Buffered log entry 2"}`,
		`{"level":"info","msg":"Buffered log entry 3"}`,
		`{"level":"info","msg":"Buffered log entry 4"}`,
		`{"level":"info","msg":"Buffered log entry 5"}`,
	)

	suite.mockClient.On("Send", mock.MatchedBy(func(req *pb.SendLogsRequest) bool {
		switch {
		// Fail the 'Lost logs' message
		case regexp.MustCompile(
			`^{"level":"error","ts":[^,]*,"msg":"Lost logs due to buffer overflow","error":"some buffer overflow error","lost_log_entries":1234}$`,
		).MatchString(req.Request.(*pb.SendLogsRequest_LogEntry).LogEntry.JsonMessage):
			return true

		default:
			return false
		}
	})).Return(errors.New("send error")).Once()

	// Flush the buffer
	suite.grpcSyncer.flush()

	// Assert that lostLogEntriesCount is reset
	suite.Equal(1234, suite.grpcSyncer.lostLogEntriesCount, "lostLogEntriesCount should not be reset after failing to send 'Lost logs' message")
	suite.Len(suite.grpcSyncer.buffer, 5, "Buffer should still contain 3 messages after flushing 2 messages")
	suite.ErrorContains(suite.grpcSyncer.lostLogEntriesErr, "send error", "lostLogEntriesErr should contain the last Send error")
}

func (suite *BufferedGrpcWriteSyncerTestSuite) TestLostLogEntriesCountIncrementOnBufferOverflow() {
	// Fill the buffer to its capacity
	for i := 0; i < logMaxBufferSize; i++ {
		suite.grpcSyncer.buffer = append(suite.grpcSyncer.buffer, fmt.Sprintf(`{"level":"info","msg":"Buffered log entry %d"}`, i+1))
	}

	// Attempt to write a new log entry, causing overflow
	suite.mockClient.On("Send", mock.Anything).Return(errors.New("send error")).Times(logMaxBufferSize + 1)
	suite.grpcSyncer.write(`{"level":"info","msg":"Overflow log entry"}`)

	// Assert that lostLogEntriesCount is incremented
	suite.Equal(1, suite.grpcSyncer.lostLogEntriesCount, "lostLogEntriesCount should be incremented on buffer overflow")
	suite.Equal(logMaxBufferSize, len(suite.grpcSyncer.buffer), "Buffer should remain at max capacity")
	suite.ErrorContains(suite.grpcSyncer.lostLogEntriesErr, "send error", "lostLogEntriesErr should contain the last Send error")
>>>>>>> df44b593
}<|MERGE_RESOLUTION|>--- conflicted
+++ resolved
@@ -277,126 +277,6 @@
 	}
 }
 
-<<<<<<< HEAD
-// TestNewBufferedGrpcWriteSyncer tests the constructor
-func (suite *BufferedGrpcWriteSyncerTestSuite) TestNewBufferedGrpcWriteSyncer() {
-	bws := NewBufferedGrpcWriteSyncer()
-	suite.NotNil(bws)
-	suite.NotNil(bws.buffer)
-	suite.Equal(0, len(bws.buffer))
-	suite.Equal(logMaxBufferSize, cap(bws.buffer))
-	suite.NotNil(bws.done)
-}
-
-// mockSyncer is a mock implementation of zapcore.WriteSyncer
-type mockSyncer struct{}
-
-func (m *mockSyncer) Write(p []byte) (n int, err error) {
-	return len(p), nil
-}
-
-func (m *mockSyncer) Sync() error {
-	return nil
-}
-
-// TestZapCoreWrapperMethods tests the zapCoreWrapper methods
-func (suite *BufferedGrpcWriteSyncerTestSuite) TestZapCoreWrapperMethods() {
-	// Create a test core with a mock syncer instead of stdout
-	mockSyncer := &mockSyncer{}
-	core := zapcore.NewCore(
-		zapcore.NewJSONEncoder(zap.NewProductionEncoderConfig()),
-		zapcore.AddSync(mockSyncer),
-		zapcore.InfoLevel,
-	)
-
-	wrapper := &zapCoreWrapper{
-		core:       core,
-		encoder:    zapcore.NewJSONEncoder(zap.NewProductionEncoderConfig()),
-		grpcSyncer: suite.grpcSyncer,
-	}
-
-	entry := zapcore.Entry{Level: zapcore.InfoLevel}
-	checkedEntry := wrapper.Check(entry, nil)
-	suite.NotNil(checkedEntry)
-
-	suite.True(wrapper.Enabled(zapcore.InfoLevel))
-	suite.False(wrapper.Enabled(zapcore.DebugLevel))
-
-	suite.NoError(wrapper.Sync())
-
-	fields := []zapcore.Field{zap.String("test", "value")}
-	newWrapper := wrapper.With(fields)
-	suite.NotNil(newWrapper)
-	suite.NotEqual(wrapper, newWrapper)
-}
-
-// TestClose tests the Close method
-func (suite *BufferedGrpcWriteSyncerTestSuite) TestClose() {
-	// Set up expectations
-	suite.mockConn.On("GetState").Return(connectivity.Ready)
-	suite.mockClient.On("Send", mock.Anything).Return(nil)
-	suite.mockConn.On("Close").Return(nil)
-
-	suite.grpcSyncer.buffer = append(suite.grpcSyncer.buffer, "test message")
-
-	err := suite.grpcSyncer.Close()
-	suite.NoError(err)
-
-	select {
-	case <-suite.grpcSyncer.done:
-
-	default:
-		suite.Fail("Channel should be closed")
-	}
-
-	suite.mockConn.AssertExpectations(suite.T())
-	suite.mockClient.AssertExpectations(suite.T())
-}
-
-// TestRun tests the run method
-func (suite *BufferedGrpcWriteSyncerTestSuite) TestRun() {
-	// Create a new syncer for this test with proper initialization
-	bws := &BufferedGrpcWriteSyncer{
-		client:   suite.mockClient,
-		conn:     suite.mockConn,
-		buffer:   make([]string, 0, logMaxBufferSize),
-		done:     make(chan struct{}),
-		logger:   zap.NewNop(),
-		logLevel: zap.NewAtomicLevel(),
-		encoder:  zapcore.NewJSONEncoder(zap.NewProductionEncoderConfig()),
-	}
-
-	bws.buffer = append(bws.buffer, "test message")
-
-	suite.mockConn.On("GetState").Return(connectivity.Ready)
-	suite.mockClient.On("Send", mock.Anything).Return(nil)
-
-	// Close the syncer after a short delay
-	go func() {
-		time.Sleep(100 * time.Millisecond)
-		bws.Close()
-	}()
-
-	go bws.run()
-
-	time.Sleep(200 * time.Millisecond)
-
-	suite.Equal(0, len(bws.buffer))
-
-	// Verify all expectations were met
-	suite.mockConn.AssertExpectations(suite.T())
-	suite.mockClient.AssertExpectations(suite.T())
-}
-
-// TestNewProductionGRPCLogger tests the NewProductionGRPCLogger function
-func (suite *BufferedGrpcWriteSyncerTestSuite) TestNewProductionGRPCLogger() {
-	logger := NewProductionGRPCLogger(suite.grpcSyncer)
-	suite.NotNil(logger)
-
-	// Verify logger configuration
-	suite.True(logger.Core().Enabled(zapcore.InfoLevel))
-	suite.True(logger.Core().Enabled(zapcore.ErrorLevel))
-=======
 func (suite *BufferedGrpcWriteSyncerTestSuite) TestFlushSuccess() {
 	// Simulate buffer overflow
 	suite.grpcSyncer.lostLogEntriesCount = 1234
@@ -541,5 +421,124 @@
 	suite.Equal(1, suite.grpcSyncer.lostLogEntriesCount, "lostLogEntriesCount should be incremented on buffer overflow")
 	suite.Equal(logMaxBufferSize, len(suite.grpcSyncer.buffer), "Buffer should remain at max capacity")
 	suite.ErrorContains(suite.grpcSyncer.lostLogEntriesErr, "send error", "lostLogEntriesErr should contain the last Send error")
->>>>>>> df44b593
+}
+
+// TestNewBufferedGrpcWriteSyncer tests the constructor
+func (suite *BufferedGrpcWriteSyncerTestSuite) TestNewBufferedGrpcWriteSyncer() {
+	bws := NewBufferedGrpcWriteSyncer()
+	suite.NotNil(bws)
+	suite.NotNil(bws.buffer)
+	suite.Equal(0, len(bws.buffer))
+	suite.Equal(logMaxBufferSize, cap(bws.buffer))
+	suite.NotNil(bws.done)
+}
+
+// mockSyncer is a mock implementation of zapcore.WriteSyncer
+type mockSyncer struct{}
+
+func (m *mockSyncer) Write(p []byte) (n int, err error) {
+	return len(p), nil
+}
+
+func (m *mockSyncer) Sync() error {
+	return nil
+}
+
+// TestZapCoreWrapperMethods tests the zapCoreWrapper methods
+func (suite *BufferedGrpcWriteSyncerTestSuite) TestZapCoreWrapperMethods() {
+	// Create a test core with a mock syncer instead of stdout
+	mockSyncer := &mockSyncer{}
+	core := zapcore.NewCore(
+		zapcore.NewJSONEncoder(zap.NewProductionEncoderConfig()),
+		zapcore.AddSync(mockSyncer),
+		zapcore.InfoLevel,
+	)
+
+	wrapper := &zapCoreWrapper{
+		core:       core,
+		encoder:    zapcore.NewJSONEncoder(zap.NewProductionEncoderConfig()),
+		grpcSyncer: suite.grpcSyncer,
+	}
+
+	entry := zapcore.Entry{Level: zapcore.InfoLevel}
+	checkedEntry := wrapper.Check(entry, nil)
+	suite.NotNil(checkedEntry)
+
+	suite.True(wrapper.Enabled(zapcore.InfoLevel))
+	suite.False(wrapper.Enabled(zapcore.DebugLevel))
+
+	suite.NoError(wrapper.Sync())
+
+	fields := []zapcore.Field{zap.String("test", "value")}
+	newWrapper := wrapper.With(fields)
+	suite.NotNil(newWrapper)
+	suite.NotEqual(wrapper, newWrapper)
+}
+
+// TestClose tests the Close method
+func (suite *BufferedGrpcWriteSyncerTestSuite) TestClose() {
+	// Set up expectations
+	suite.mockConn.On("GetState").Return(connectivity.Ready)
+	suite.mockClient.On("Send", mock.Anything).Return(nil)
+	suite.mockConn.On("Close").Return(nil)
+
+	suite.grpcSyncer.buffer = append(suite.grpcSyncer.buffer, "test message")
+
+	err := suite.grpcSyncer.Close()
+	suite.NoError(err)
+
+	select {
+	case <-suite.grpcSyncer.done:
+
+	default:
+		suite.Fail("Channel should be closed")
+	}
+
+	suite.mockConn.AssertExpectations(suite.T())
+	suite.mockClient.AssertExpectations(suite.T())
+}
+
+// TestRun tests the run method
+func (suite *BufferedGrpcWriteSyncerTestSuite) TestRun() {
+	// Create a new syncer for this test with proper initialization
+	bws := &BufferedGrpcWriteSyncer{
+		client:   suite.mockClient,
+		conn:     suite.mockConn,
+		buffer:   make([]string, 0, logMaxBufferSize),
+		done:     make(chan struct{}),
+		logger:   zap.NewNop(),
+		logLevel: zap.NewAtomicLevel(),
+		encoder:  zapcore.NewJSONEncoder(zap.NewProductionEncoderConfig()),
+	}
+
+	bws.buffer = append(bws.buffer, "test message")
+
+	suite.mockConn.On("GetState").Return(connectivity.Ready)
+	suite.mockClient.On("Send", mock.Anything).Return(nil)
+
+	// Close the syncer after a short delay
+	go func() {
+		time.Sleep(100 * time.Millisecond)
+		bws.Close()
+	}()
+
+	go bws.run()
+
+	time.Sleep(200 * time.Millisecond)
+
+	suite.Equal(0, len(bws.buffer))
+
+	// Verify all expectations were met
+	suite.mockConn.AssertExpectations(suite.T())
+	suite.mockClient.AssertExpectations(suite.T())
+}
+
+// TestNewProductionGRPCLogger tests the NewProductionGRPCLogger function
+func (suite *BufferedGrpcWriteSyncerTestSuite) TestNewProductionGRPCLogger() {
+	logger := NewProductionGRPCLogger(suite.grpcSyncer)
+	suite.NotNil(logger)
+
+	// Verify logger configuration
+	suite.True(logger.Core().Enabled(zapcore.InfoLevel))
+	suite.True(logger.Core().Enabled(zapcore.ErrorLevel))
 }