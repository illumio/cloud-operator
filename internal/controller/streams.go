--- conflicted
+++ resolved
@@ -385,17 +385,9 @@
 				logger.Error("Failed to parse Falco event into flow", zap.Error(err))
 				return err
 			}
-<<<<<<< HEAD
 			sm.flowChannel <- convertedFalcoFlow
 		} else {
 			continue
-=======
-			err = sm.sendNetworkFlowRequest(logger, convertedFalcoFlow)
-			if err != nil {
-				logger.Error("Failed to send Falco flow", zap.Error(err))
-				return err
-			}
->>>>>>> 3fa6522c
 		}
 	}
 }
