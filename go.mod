module github.com/illumio/cloud-operator

go 1.22.0

toolchain go1.22.4

require (
	github.com/golang-jwt/jwt v3.2.2+incompatible
	go.uber.org/zap v1.27.0
	golang.org/x/oauth2 v0.22.0
	google.golang.org/grpc v1.65.0
	google.golang.org/protobuf v1.34.2
	k8s.io/api v0.31.0
	k8s.io/apimachinery v0.31.0
	k8s.io/client-go v0.31.0
)

require (
	github.com/fxamacker/cbor/v2 v2.7.0 // indirect
<<<<<<< HEAD
	github.com/hashicorp/hcl v1.0.0 // indirect
	github.com/magiconair/properties v1.8.7 // indirect
	github.com/mitchellh/mapstructure v1.5.0 // indirect
=======
	github.com/go-logr/logr v1.4.2 // indirect
>>>>>>> 37364317
	github.com/onsi/ginkgo/v2 v2.20.1 // indirect
	github.com/onsi/gomega v1.34.1 // indirect
	github.com/pelletier/go-toml/v2 v2.2.2 // indirect
	github.com/pmezard/go-difflib v1.0.1-0.20181226105442-5d4384ee4fb2 // indirect
	github.com/sagikazarmark/locafero v0.4.0 // indirect
	github.com/sagikazarmark/slog-shim v0.1.0 // indirect
	github.com/sourcegraph/conc v0.3.0 // indirect
	github.com/spf13/afero v1.11.0 // indirect
	github.com/spf13/cast v1.6.0 // indirect
	github.com/subosito/gotenv v1.6.0 // indirect
	github.com/x448/float16 v0.8.4 // indirect
	gopkg.in/evanphx/json-patch.v4 v4.12.0 // indirect
	gopkg.in/ini.v1 v1.67.0 // indirect
)

require (
	cloud.google.com/go/compute/metadata v0.3.0 // indirect
	github.com/davecgh/go-spew v1.1.2-0.20180830191138-d8f796af33cc // indirect
	github.com/emicklei/go-restful/v3 v3.11.0 // indirect
	github.com/go-openapi/jsonpointer v0.19.6 // indirect
	github.com/go-openapi/jsonreference v0.20.2 // indirect
	github.com/go-openapi/swag v0.22.4 // indirect
	github.com/gogo/protobuf v1.3.2 // indirect
	github.com/golang/protobuf v1.5.4 // indirect
	github.com/google/gnostic-models v0.6.8 // indirect
	github.com/google/go-cmp v0.6.0 // indirect
	github.com/google/gofuzz v1.2.0 // indirect
	github.com/google/gops v0.3.28
	github.com/google/uuid v1.6.0 // indirect
	github.com/imdario/mergo v0.3.6 // indirect
	github.com/josharian/intern v1.0.0 // indirect
	github.com/json-iterator/go v1.1.12 // indirect
	github.com/mailru/easyjson v0.7.7 // indirect
	github.com/modern-go/concurrent v0.0.0-20180306012644-bacd9c7ef1dd // indirect
	github.com/modern-go/reflect2 v1.0.2 // indirect
	github.com/munnerz/goautoneg v0.0.0-20191010083416-a7dc8b61c822 // indirect
	github.com/pkg/errors v0.9.1 // indirect
	github.com/spf13/pflag v1.0.5 // indirect
	github.com/spf13/viper v1.19.0
	github.com/stretchr/testify v1.9.0
	go.uber.org/multierr v1.11.0 // indirect
	golang.org/x/net v0.28.0 // indirect
	golang.org/x/sys v0.23.0 // indirect
	golang.org/x/term v0.23.0 // indirect
	golang.org/x/text v0.17.0 // indirect
<<<<<<< HEAD
	golang.org/x/time v0.5.0 // indirect
	gomodules.xyz/jsonpatch/v2 v2.4.0 // indirect
=======
	golang.org/x/time v0.3.0 // indirect
>>>>>>> 37364317
	google.golang.org/genproto/googleapis/rpc v0.0.0-20240701130421-f6361c86f094 // indirect
	gopkg.in/inf.v0 v0.9.1 // indirect
	gopkg.in/yaml.v2 v2.4.0 // indirect
	gopkg.in/yaml.v3 v3.0.1 // indirect
	k8s.io/klog/v2 v2.130.1 // indirect
	k8s.io/kube-openapi v0.0.0-20240228011516-70dd3763d340 // indirect
	k8s.io/utils v0.0.0-20240711033017-18e509b52bc8 // indirect
	sigs.k8s.io/json v0.0.0-20221116044647-bc3834ca7abd // indirect
	sigs.k8s.io/structured-merge-diff/v4 v4.4.1 // indirect
	sigs.k8s.io/yaml v1.4.0 // indirect
)<|MERGE_RESOLUTION|>--- conflicted
+++ resolved
@@ -17,13 +17,10 @@
 
 require (
 	github.com/fxamacker/cbor/v2 v2.7.0 // indirect
-<<<<<<< HEAD
 	github.com/hashicorp/hcl v1.0.0 // indirect
 	github.com/magiconair/properties v1.8.7 // indirect
 	github.com/mitchellh/mapstructure v1.5.0 // indirect
-=======
 	github.com/go-logr/logr v1.4.2 // indirect
->>>>>>> 37364317
 	github.com/onsi/ginkgo/v2 v2.20.1 // indirect
 	github.com/onsi/gomega v1.34.1 // indirect
 	github.com/pelletier/go-toml/v2 v2.2.2 // indirect
@@ -69,12 +66,9 @@
 	golang.org/x/sys v0.23.0 // indirect
 	golang.org/x/term v0.23.0 // indirect
 	golang.org/x/text v0.17.0 // indirect
-<<<<<<< HEAD
 	golang.org/x/time v0.5.0 // indirect
 	gomodules.xyz/jsonpatch/v2 v2.4.0 // indirect
-=======
 	golang.org/x/time v0.3.0 // indirect
->>>>>>> 37364317
 	google.golang.org/genproto/googleapis/rpc v0.0.0-20240701130421-f6361c86f094 // indirect
 	gopkg.in/inf.v0 v0.9.1 // indirect
 	gopkg.in/yaml.v2 v2.4.0 // indirect
