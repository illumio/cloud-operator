module github.com/illumio/cloud-operator

go 1.22.2

toolchain go1.22.4

require (
	github.com/cilium/cilium v1.16.0
	github.com/go-logr/logr v1.4.2
	github.com/golang-jwt/jwt v3.2.2+incompatible
	go.uber.org/zap v1.27.0
	golang.org/x/oauth2 v0.22.0
	google.golang.org/grpc v1.65.0
	google.golang.org/protobuf v1.34.2
	k8s.io/api v0.31.0
	k8s.io/apimachinery v0.31.0
	k8s.io/client-go v0.31.0
	sigs.k8s.io/controller-runtime v0.19.0
)

require (
	github.com/fxamacker/cbor/v2 v2.7.0 // indirect
	github.com/onsi/ginkgo/v2 v2.20.1 // indirect
	github.com/onsi/gomega v1.34.1 // indirect
	github.com/pmezard/go-difflib v1.0.1-0.20181226105442-5d4384ee4fb2 // indirect
	github.com/x448/float16 v0.8.4 // indirect
	gopkg.in/evanphx/json-patch.v4 v4.12.0 // indirect
)

require (
	cloud.google.com/go/compute/metadata v0.3.0 // indirect
	github.com/beorn7/perks v1.0.1 // indirect
	github.com/cespare/xxhash/v2 v2.3.0 // indirect
	github.com/davecgh/go-spew v1.1.2-0.20180830191138-d8f796af33cc // indirect
	github.com/emicklei/go-restful/v3 v3.12.0 // indirect
	github.com/evanphx/json-patch/v5 v5.9.0 // indirect
	github.com/fsnotify/fsnotify v1.7.0 // indirect
	github.com/go-logr/zapr v1.3.0 // indirect
	github.com/go-openapi/jsonpointer v0.21.0 // indirect
	github.com/go-openapi/jsonreference v0.21.0 // indirect
	github.com/go-openapi/swag v0.23.0 // indirect
	github.com/gogo/protobuf v1.3.2 // indirect
	github.com/golang/groupcache v0.0.0-20210331224755-41bb18bfe9da // indirect
	github.com/golang/protobuf v1.5.4 // indirect
	github.com/google/gnostic-models v0.6.8 // indirect
	github.com/google/go-cmp v0.6.0 // indirect
	github.com/google/gofuzz v1.2.0 // indirect
	github.com/google/gops v0.3.28
	github.com/google/uuid v1.6.0 // indirect
	github.com/imdario/mergo v0.3.16 // indirect
	github.com/josharian/intern v1.0.0 // indirect
	github.com/json-iterator/go v1.1.12 // indirect
	github.com/mailru/easyjson v0.7.7 // indirect
	github.com/modern-go/concurrent v0.0.0-20180306012644-bacd9c7ef1dd // indirect
	github.com/modern-go/reflect2 v1.0.2 // indirect
	github.com/munnerz/goautoneg v0.0.0-20191010083416-a7dc8b61c822 // indirect
	github.com/pkg/errors v0.9.1 // indirect
	github.com/prometheus/client_golang v1.19.1 // indirect
	github.com/prometheus/client_model v0.6.1 // indirect
	github.com/prometheus/common v0.55.0 // indirect
	github.com/prometheus/procfs v0.15.1 // indirect
	github.com/spf13/pflag v1.0.6-0.20210604193023-d5e0c0615ace // indirect
	github.com/stretchr/testify v1.9.0
	go.uber.org/multierr v1.11.0 // indirect
	golang.org/x/exp v0.0.0-20240719175910-8a7402abbf56 // indirect
	golang.org/x/net v0.28.0 // indirect
	golang.org/x/sys v0.23.0 // indirect
	golang.org/x/term v0.23.0 // indirect
	golang.org/x/text v0.17.0 // indirect
<<<<<<< HEAD
	golang.org/x/time v0.5.0 // indirect
=======
	golang.org/x/time v0.3.0 // indirect
>>>>>>> 3420e71f
	gomodules.xyz/jsonpatch/v2 v2.4.0 // indirect
	google.golang.org/genproto/googleapis/rpc v0.0.0-20240701130421-f6361c86f094 // indirect
	gopkg.in/inf.v0 v0.9.1 // indirect
	gopkg.in/yaml.v2 v2.4.0 // indirect
	gopkg.in/yaml.v3 v3.0.1 // indirect
	k8s.io/apiextensions-apiserver v0.31.0 // indirect
	k8s.io/klog/v2 v2.130.1 // indirect
	k8s.io/kube-openapi v0.0.0-20240423202451-8948a665c108 // indirect
	k8s.io/utils v0.0.0-20240711033017-18e509b52bc8 // indirect
	sigs.k8s.io/json v0.0.0-20221116044647-bc3834ca7abd // indirect
	sigs.k8s.io/structured-merge-diff/v4 v4.4.1 // indirect
	sigs.k8s.io/yaml v1.4.0 // indirect
)<|MERGE_RESOLUTION|>--- conflicted
+++ resolved
@@ -67,11 +67,7 @@
 	golang.org/x/sys v0.23.0 // indirect
 	golang.org/x/term v0.23.0 // indirect
 	golang.org/x/text v0.17.0 // indirect
-<<<<<<< HEAD
-	golang.org/x/time v0.5.0 // indirect
-=======
 	golang.org/x/time v0.3.0 // indirect
->>>>>>> 3420e71f
 	gomodules.xyz/jsonpatch/v2 v2.4.0 // indirect
 	google.golang.org/genproto/googleapis/rpc v0.0.0-20240701130421-f6361c86f094 // indirect
 	gopkg.in/inf.v0 v0.9.1 // indirect
