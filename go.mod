module github.com/illumio/cloud-operator

go 1.23.0

require (
<<<<<<< HEAD
	github.com/cilium/cilium v1.16.5
=======
	github.com/cilium/cilium v1.16.6
	github.com/golang-jwt/jwt v3.2.2+incompatible
>>>>>>> 0dc44c8f
	go.uber.org/zap v1.27.0
	golang.org/x/oauth2 v0.25.0
	google.golang.org/grpc v1.70.0
	google.golang.org/protobuf v1.36.4
	k8s.io/api v0.32.1
	k8s.io/apimachinery v0.32.1
	k8s.io/client-go v0.32.1
)

require (
	github.com/fsnotify/fsnotify v1.7.0 // indirect
	github.com/fxamacker/cbor/v2 v2.7.0 // indirect
	github.com/go-logr/logr v1.4.2 // indirect
	github.com/hashicorp/hcl v1.0.1-vault-5 // indirect
	github.com/magiconair/properties v1.8.7 // indirect
	github.com/mitchellh/mapstructure v1.5.0 // indirect
	github.com/pelletier/go-toml/v2 v2.2.2 // indirect
	github.com/pmezard/go-difflib v1.0.1-0.20181226105442-5d4384ee4fb2 // indirect
	github.com/sagikazarmark/locafero v0.4.0 // indirect
	github.com/sagikazarmark/slog-shim v0.1.0 // indirect
	github.com/sourcegraph/conc v0.3.0 // indirect
	github.com/spf13/afero v1.11.0 // indirect
	github.com/spf13/cast v1.7.0 // indirect
	github.com/stretchr/objx v0.5.2 // indirect
	github.com/subosito/gotenv v1.6.0 // indirect
	github.com/x448/float16 v0.8.4 // indirect
	golang.org/x/exp v0.0.0-20240719175910-8a7402abbf56 // indirect
	gopkg.in/evanphx/json-patch.v4 v4.12.0 // indirect
	gopkg.in/ini.v1 v1.67.0 // indirect
)

require (
	cloud.google.com/go/compute/metadata v0.6.0 // indirect
	github.com/davecgh/go-spew v1.1.2-0.20180830191138-d8f796af33cc // indirect
	github.com/emicklei/go-restful/v3 v3.12.1 // indirect
	github.com/go-openapi/jsonpointer v0.21.0 // indirect
	github.com/go-openapi/jsonreference v0.21.0 // indirect
	github.com/go-openapi/swag v0.23.0 // indirect
	github.com/gogo/protobuf v1.3.2 // indirect
	github.com/golang-jwt/jwt v3.2.2+incompatible
	github.com/golang-jwt/jwt/v4 v4.5.1
	github.com/golang/protobuf v1.5.4 // indirect
	github.com/google/gnostic-models v0.6.9 // indirect
	github.com/google/go-cmp v0.6.0 // indirect
	github.com/google/gofuzz v1.2.0 // indirect
	github.com/google/gops v0.3.28
	github.com/google/uuid v1.6.0 // indirect
	github.com/josharian/intern v1.0.0 // indirect
	github.com/json-iterator/go v1.1.12 // indirect
	github.com/mailru/easyjson v0.9.0 // indirect
	github.com/modern-go/concurrent v0.0.0-20180306012644-bacd9c7ef1dd // indirect
	github.com/modern-go/reflect2 v1.0.2 // indirect
	github.com/munnerz/goautoneg v0.0.0-20191010083416-a7dc8b61c822 // indirect
	github.com/pkg/errors v0.9.1 // indirect
	github.com/spf13/pflag v1.0.6-0.20210604193023-d5e0c0615ace // indirect
	github.com/spf13/viper v1.19.0
	github.com/stretchr/testify v1.10.0
	go.uber.org/multierr v1.11.0 // indirect
	golang.org/x/net v0.33.0 // indirect
	golang.org/x/sys v0.28.0 // indirect
	golang.org/x/term v0.27.0 // indirect
	golang.org/x/text v0.21.0 // indirect
	golang.org/x/time v0.9.0
	google.golang.org/genproto/googleapis/rpc v0.0.0-20241219192143-6b3ec007d9bb // indirect
	gopkg.in/inf.v0 v0.9.1 // indirect
	gopkg.in/yaml.v3 v3.0.1 // indirect
	k8s.io/klog/v2 v2.130.1 // indirect
	k8s.io/kube-openapi v0.0.0-20241212222426-2c72e554b1e7 // indirect
	k8s.io/utils v0.0.0-20241210054802-24370beab758 // indirect
	sigs.k8s.io/json v0.0.0-20241014173422-cfa47c3a1cc8 // indirect
	sigs.k8s.io/structured-merge-diff/v4 v4.5.0 // indirect
	sigs.k8s.io/yaml v1.4.0 // indirect
)<|MERGE_RESOLUTION|>--- conflicted
+++ resolved
@@ -3,12 +3,7 @@
 go 1.23.0
 
 require (
-<<<<<<< HEAD
-	github.com/cilium/cilium v1.16.5
-=======
-	github.com/cilium/cilium v1.16.6
-	github.com/golang-jwt/jwt v3.2.2+incompatible
->>>>>>> 0dc44c8f
+
 	go.uber.org/zap v1.27.0
 	golang.org/x/oauth2 v0.25.0
 	google.golang.org/grpc v1.70.0
