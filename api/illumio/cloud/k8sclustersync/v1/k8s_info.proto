// Copyright 2024 Illumio, Inc. All Rights Reserved.

syntax = "proto3";

package illumio.cloud.k8sclustersync.v1;

import "google/protobuf/timestamp.proto";
import "google/protobuf/wrappers.proto";

option go_package = "github.com/illumio/cloud-operator/api/illumio/cloud/k8sclustersync/v1";

// Application-level keepalives. While gRPC already has an HTTP-level keepalive
// mechanism, we have seen deployments where the server lives behind an ingress.
// The gRPC system-level keepalive (represented by the `-`s in the diagram)
// terminates at the ingress, and thus doesn't work end-to-end. This is solved
// with an application level keepalive (represented by the `=`s in the diagram)
//
// +----------------+       +---------+          +--------+
// |                +------>+         +          +        |
// | cloud-operator +       + ingress +          + server |
// |                +======>+         +=========>+        |
// +----------------+       +---------+          +--------+
//
// Keepalives are important to us, because when the server restarts, the
// connection may be closed between the Ingress and the server - but not between
// the cloud-operator and the Ingress. Application-level keepalives will
// re-establish connections to the server faster than if we wait for reasons to
// send data over the channel
message Keepalive {}

// Metadata associated with a Kubernetes resource.
// https://kubernetes.io/docs/reference/generated/kubernetes-api/v1.29/#objectmeta-v1-meta
message KubernetesObjectData {
  map<string, string> annotations = 1;
  google.protobuf.Timestamp creation_timestamp = 2;
  string kind = 3;
  map<string, string> labels = 4;
  string name = 5;
  string namespace = 6;
  repeated KubernetesOwnerReference owner_references = 7;
  string resource_version = 8;
  string uid = 9;
  oneof kind_specific {
    KubernetesPodData pod = 100;
    KubernetesNodeData node = 101;
    KubernetesServiceData service = 102;
    KubernetesNetworkPolicyData network_policy = 103;
  }
}

message KubernetesServiceData {
  // List of IP addresses associated with the Kubernetes service
  repeated string ip_addresses = 1;
  // List of service ports details
  repeated ServicePort ports = 2;
  // Type of Kubernetes service (e.g., ClusterIP, NodePort, LoadBalancer, etc.)
  string type = 3;
  // The external reference that discovery mechanisms will
  // return as an alias for this service
  optional string external_name = 4;
  // The class of the load balancer implementation this Service belongs to
  optional string load_balancer_class = 5;

  message ServicePort {
    // The port on each node on which this service is exposed
    optional uint32 node_port = 1;
    // The port that will be exposed by this service
    uint32 port = 2;
    // The IP protocol for this port, supports "TCP", "UDP", and "SCTP"
    string protocol = 3;
    // List of ports exposing the service via a load balancer
    repeated string load_balancer_ports = 4;
  }
}

// KubernetesNodeData contains information specific to a Node Object.
message KubernetesNodeData {
  // Node.spec.providerID
  string provider_id = 1;
  // List of ip addresses that are tied to Node so we can resolve them as workloads
  repeated string ip_addresses = 2;
}

// KubernetesPodData contains information specific to a Pod object.
// It currently holds the IP addresses allocated to a pod. If this field is specified, the 0th entry must match the podIP field.
// A Pod may be allocated at most 1 value for each of IPv4 and IPv6. This list is empty if no IPs have been allocated yet.
message KubernetesPodData {
  repeated string ip_addresses = 1;
}

// KubernetesNetworkPolicyData contains information specific to a NetworkPolicy object.
message KubernetesNetworkPolicyData {
  bool ingress = 1; // True if Ingress policy is enabled
  bool egress = 2; // True if Egress policy is enabled
  LabelSelector pod_selector = 3; // Pod selector for the policy
  repeated NetworkPolicyRule ingress_rules = 4; // Ingress rules for the policy
  repeated NetworkPolicyRule egress_rules = 5; // Egress rules for the policy
}

// LabelSelector selects a k8s resource (e.g., a pod or namespace) by its labels.
message LabelSelector {
  map<string, string> match_labels = 1;
  repeated LabelSelectorRequirement match_expressions = 2;
}

// LabelSelectorRequirement is a selector that contains values, a key, and an operator that relates the key and values.
message LabelSelectorRequirement {
  string key = 1;
  // operator represents a key's relationship to a set of values. Valid operators are In, NotIn, Exists and DoesNotExist.
  string operator = 2;
  repeated string values = 3;
}

// IPBlock defines a particular CIDR (Ex: 10.10.10.0/24).
message IPBlock {
  string cidr = 1;
  repeated string except = 2;
}

// Peer defines a network peer as a set of IP addresses or a set of pods.
message Peer {
  oneof peer {
    IPBlock ip_block = 1;
    PeerSelector pods = 2;
  }
}

// PeerSelector selects a set of pods.
message PeerSelector {
  // Selects namespaces using cluster-scoped labels.
  // An empty selector selects all namespaces.
  optional LabelSelector namespace_selector = 1;
  // Selects pods in the selected namespaces using pod labels.
  // An empty selectors selects all pods.
  optional LabelSelector pod_selector = 2;
}

// Port defines a network port.
message Port {
  enum Protocol {
    PROTOCOL_TCP_UNSPECIFIED = 0; // Default value in Kubernetes
    PROTOCOL_UDP = 1;
    PROTOCOL_SCTP = 2;
  }

  Protocol protocol = 1;
  optional string port = 2;
  optional int32 end_port = 3;
}

// NetworkPolicyRule defines a single ingress or egress rule.
message NetworkPolicyRule {
  repeated Peer peers = 1;
  repeated Port ports = 2;
}

// Information identifying an object owning a Kubernetes resource.
// https://kubernetes.io/docs/reference/generated/kubernetes-api/v1.29/#ownerreference-v1-meta
message KubernetesOwnerReference {
  string api_version = 1;
  bool block_owner_deletion = 2;
  bool controller = 3;
  string kind = 4;
  string name = 5;
  string uid = 6;
}

// Metadata about the client operator and Kubernetes cluster.
// Sent as the first message in each KubernetesResources RPC request stream.
message KubernetesClusterMetadata {
  // Unique ID of the client operator's Kubernetes cluster.
  // This is the UID of the cluster's kube-system namespace, which is considered globally unique.
  string uid = 1;
  // Kubernetes version of the operator's cluster.
  // https://pkg.go.dev/k8s.io/client-go/discovery#DiscoveryClient.ServerVersion
  string kubernetes_version = 2;
  // Version of the operator. This version is following the Semver 2.0.0 format, e.g. "1.2.0".
  // https://semver.org/spec/v2.0.0.html
  string operator_version = 3;
  // The network flow collection mechanism configured in the operator's cluster
  FlowCollector flow_collector = 4;
}

// Network flow collection mechanism configured in the operator.
enum FlowCollector {
  // Default value. This value is unused and should not be set.
  FLOW_COLLECTOR_UNSPECIFIED = 0;
  // Indicates that no suitable network flow collection mechanism is available in the k8s cluster.
  FLOW_COLLECTOR_DISABLED = 1;
  // Indicates that the Cilium CNI plugin is deployed with Hubble Relay and is used for collecting network flows.
  FLOW_COLLECTOR_CILIUM = 2;
  // Indicates that Falco is deployed and configured for collecting network flows.
  FLOW_COLLECTOR_FALCO = 3;
<<<<<<< HEAD
  // Indicates that Calico CNI plugin is deployed and is used for collecting network flows.
  FLOW_COLLECTOR_CALICO = 4;
=======
  // Indicates that OVN-Kubernetes is deployed and configured for collecting network flows.
  FLOW_COLLECTOR_OVNK = 4;
>>>>>>> a25e7d8e
}

// Message sent by the operator in a KubernetesResources request stream.
// Message subtypes are sent in this order in each stream:
// 1. (1) cluster_metadata, to identify the client cluster and operator.
// 2. (0+) resource_metadata, one message for each resource in the cluster.
// 3. (1) resource_snapshot_complete, to indicate the initial snapshot of all resources in the cluster is complete.
// 4. (0+) resource_mutation, one message for each resource creation/update/deletion in the cluster.
message SendKubernetesResourcesRequest {
  // Send any of these "request" messages that can contain any of the documented types.
  oneof request {
    Keepalive keepalive = 5;

    // Metadata about the cluster and operator.
    KubernetesClusterMetadata cluster_metadata = 1;
    // Metadata about a Kubernetes resource in the cluster.
    KubernetesObjectData resource_data = 2;
    // Indicates that all resource_metadata have been sent to report all the resources in the cluster in the initial snapshot.
    KubernetesResourceSnapshotComplete resource_snapshot_complete = 3;
    // A mutation to a Kubernetes resource in the cluster.
    KubernetesResourceMutation kubernetes_resource_mutation = 4;
  }
}

// Empty on purpose since this type is just expected when snapshot stream is done.
message KubernetesResourceSnapshotComplete {}

// Message sent to the operator in a KubernetesResources response stream.
message SendKubernetesResourcesResponse {
  // oneof response {
  //   // Until we are writing policies we shouldnt worry about what is returned here
  //   KubernetesAck ack = 1;
  // }
}

// A mutation to a Kubernetes resource in the cluster.
// Each mutation contains the full resource metadata after mutation (on create or update)
// or before mutation (on delete).
message KubernetesResourceMutation {
  // Send any of these "mutation" messages that can contain any of
  // The documented types
  oneof mutation {
    // Metadata of a newly created Kubernetes resource.
    KubernetesObjectData create_resource = 1;
    // Metadata of an updated Kubernetes resource, after update.
    KubernetesObjectData update_resource = 2;
    // Metadata of a deleted Kubernetes resource, before deletion.
    KubernetesObjectData delete_resource = 3;
  }
}

// A flow with a simple 5-tuple flow key received from a CNI plugin
message FiveTupleFlow {
  // layer3 IP layer, source, destination and ip_version
  IP layer3 = 1;
  // Proto contains protocol used
  Layer4 layer4 = 2;

  oneof ts {
    // time contains the unparsed timestamp string received from a CNI plugin; parse it and set timestamp instead
    string time = 3 [deprecated = true];
    google.protobuf.Timestamp timestamp = 4;
  }
}

// A flow received from Cilium Hubble Relay using the Observer service's GetFlows RPC.
// https://github.com/cilium/cilium/blob/main/api/v1/observer/observer.proto
message CiliumFlow {
  // Time when flow occurred.
  google.protobuf.Timestamp time = 1;
  // node_name is the name of the node from which this Flow was captured.
  string node_name = 2;
  // traffic_direction distinguishes direction of the connection, e.g. ingress or egress.
  TrafficDirection traffic_direction = 3;
  // verdict of the flow, indicating the outcome of the network packet processing.
  Verdict verdict = 4;
  // layer3 IP layer, source, destination and ip_version
  IP layer3 = 5;
  // layer4 contains protocol used
  Layer4 layer4 = 6;
  // is_reply indicates that this was a packet (L4) or message (L7) in the
  // reply direction. May be absent (in which case it is unknown whether it
  // is a reply or not).
  google.protobuf.BoolValue is_reply = 7;
  // endpoint of source ip with metadata
  optional Endpoint source_endpoint = 8;
  // endpoint of destination ip with metadata
  optional Endpoint destination_endpoint = 9;
  // destination_service contains the service name of the destination
  Service destination_service = 10;
  // The CiliumNetworkPolicies allowing the egress of the flow.
  repeated Policy egress_allowed_by = 11;
  // The CiliumNetworkPolicies allowing the ingress of the flow.
  repeated Policy ingress_allowed_by = 12;
  // The CiliumNetworkPolicies denying the egress of the flow.
  repeated Policy egress_denied_by = 13;
  // The CiliumNetworkPolicies denying the ingress of the flow.
  repeated Policy ingress_denied_by = 14;
}

// Service contains Service header fields of a flow.
// https://pkg.go.dev/github.com/cilium/cilium/api/v1/flow#Service
message Service {
  string name = 1;
  string namespace = 2;
}

// TrafficDirection contains TrafficDirectopm header flags of a flow.
// https://pkg.go.dev/github.com/cilium/cilium/api/v1/flow#readme-trafficdirection
enum TrafficDirection {
  TRAFFIC_DIRECTION_TRAFFIC_DIRECTION_UNKNOWN_UNSPECIFIED = 0;
  TRAFFIC_DIRECTION_INGRESS = 1;
  TRAFFIC_DIRECTION_EGRESS = 2;
}

// Verdict contains Verdict header flags of a flow.
// https://pkg.go.dev/github.com/cilium/cilium/api/v1/flow#readme-verdict
enum Verdict {
  VERDICT_UNKNOWN_UNSPECIFIED = 0;
  VERDICT_FORWARDED = 1;
  VERDICT_DROPPED = 2;
  VERDICT_ERROR = 3;
  VERDICT_AUDIT = 4;
  VERDICT_REDIRECTED = 5;
  VERDICT_TRACED = 6;
  VERDICT_TRANSLATED = 7;
}

// IP contains the IP header fields of a flow.
// https://pkg.go.dev/github.com/cilium/cilium/api/v1/flow#readme-ip
message IP {
  string source = 1;
  string destination = 2;
  IPVersion ip_version = 3;
}

// IPVersion contains the IPVersion header flags of a flow.
// https://pkg.go.dev/github.com/cilium/cilium/api/v1/flow#readme-ipversion
enum IPVersion {
  IP_VERSION_IP_NOT_USED_UNSPECIFIED = 0;
  IP_VERSION_IPV4 = 1;
  IP_VERSION_IPV6 = 2;
}

// Layer4 contains the Layer-4 header fields of a flow.
// https://pkg.go.dev/github.com/cilium/cilium/api/v1/flow#readme-layer4
message Layer4 {
  oneof protocol {
    TCP tcp = 1;
    UDP udp = 2;
    // ICMP is technically not L4, but mutually exclusive with the above.
    ICMPv4 icmpv4 = 3;
    ICMPv6 icmpv6 = 4;
    SCTP sctp = 5;
  }
}

// TCP contains the TCP header fields of a flow.
// https://pkg.go.dev/github.com/cilium/cilium/api/v1/flow#readme-tcp
message TCP {
  uint32 source_port = 1;
  uint32 destination_port = 2;
  TCPFlags flags = 3;
}

// TCPFlags is the mask of TCP header flags observed in TCP packets in a flow.
// https://pkg.go.dev/github.com/cilium/cilium/api/v1/flow#readme-tcpflags
message TCPFlags {
  bool fin = 1;
  bool syn = 2;
  bool rst = 3;
  bool psh = 4;
  bool ack = 5;
  bool urg = 6;
  bool ece = 7;
  bool cwr = 8;
  bool ns = 9;
}

// UDP contains the UDP header fields of a flow.
// https://pkg.go.dev/github.com/cilium/cilium/api/v1/flow#readme-udp
message UDP {
  uint32 source_port = 1;
  uint32 destination_port = 2;
}

// SCTP contains the SCTP header fields of a flow.
// https://pkg.go.dev/github.com/cilium/cilium/api/v1/flow#readme-sctp
message SCTP {
  uint32 source_port = 1;
  uint32 destination_port = 2;
}

// ICMPv4 contains the ICMPv4 header fields of a flow.
// https://pkg.go.dev/github.com/cilium/cilium/api/v1/flow#readme-icmpv4
message ICMPv4 {
  uint32 type = 1;
  uint32 code = 2;
}

// ICMPv6 contains the ICMPv6 header fields of a flow.
// https://pkg.go.dev/github.com/cilium/cilium/api/v1/flow#readme-icmpv6
message ICMPv6 {
  uint32 type = 1;
  uint32 code = 2;
}

// Endpoint contains the Endpoint header fields of a flow
// https://pkg.go.dev/github.com/cilium/cilium/api/v1/flow#readme-endpoint
message Endpoint {
  uint32 uid = 1;
  string cluster_name = 7;
  string namespace = 3;
  repeated string labels = 4;
  string pod_name = 5;
  repeated Workload workloads = 6;
}

// Workload contains the Workload header fields of a flow
// https://pkg.go.dev/github.com/cilium/cilium/api/v1/flow#readme-workload
message Workload {
  string name = 1;
  string kind = 2;
}

// Policy contains the Policy header fields of a flow.
// https://pkg.go.dev/github.com/cilium/cilium/api/v1/flow#readme-policy
message Policy {
  string name = 1;
  string namespace = 2;
  repeated string labels = 3;
  uint64 revision = 4;
  string kind = 5;
}

// A flow received from Calico using the Felix API.
message CalicoFlow {
  // Time when flow occurred.
  google.protobuf.Timestamp time = 1;
  // node_name is the name of the node from which this Flow was captured.
  string node_name = 2;
  // traffic_direction distinguishes direction of the connection, e.g. ingress or egress.
  TrafficDirection traffic_direction = 3;
  // verdict of the flow, indicating the outcome of the network packet processing.
  Verdict verdict = 4;
  // layer3 IP layer, source, destination and ip_version
  IP layer3 = 5;
  // layer4 contains protocol used
  Layer4 layer4 = 6;
  // is_reply indicates that this was a packet (L4) or message (L7) in the
  // reply direction. May be absent (in which case it is unknown whether it
  // is a reply or not).
  google.protobuf.BoolValue is_reply = 7;
  // endpoint of source ip with metadata
  optional Endpoint source_endpoint = 8;
  // endpoint of destination ip with metadata
  optional Endpoint destination_endpoint = 9;
  // destination_service contains the service name of the destination
  Service destination_service = 10;
  // The NetworkPolicies allowing the egress of the flow.
  repeated Policy egress_allowed_by = 11;
  // The NetworkPolicies allowing the ingress of the flow.
  repeated Policy ingress_allowed_by = 12;
  // The NetworkPolicies denying the egress of the flow.
  repeated Policy egress_denied_by = 13;
  // The NetworkPolicies denying the ingress of the flow.
  repeated Policy ingress_denied_by = 14;
}

// Flow exported by the CNI plugin in the cluster.
message SendKubernetesNetworkFlowsRequest {
  oneof request {
    Keepalive keepalive = 3;

    CiliumFlow cilium_flow = 1;
<<<<<<< HEAD
    FalcoFlow falco_flow = 2;
    CalicoFlow calico_flow = 4;
=======
    FiveTupleFlow five_tuple_flow = 2;
>>>>>>> a25e7d8e
  }
}

// Message sent to the operator in a SendKubernetesNetworkFlows response stream.
message SendKubernetesNetworkFlowsResponse {}

// Enumeration to define the different levels of logging.
enum LogLevel {
  // Default unspecified log level.
  LOG_LEVEL_UNSPECIFIED = 0;
  // Debug log level, useful for development and troubleshooting.
  LOG_LEVEL_DEBUG = 1;
  // Informational log level for general application information.
  LOG_LEVEL_INFO = 2;
  // Warning log level for potentially problematic situations.
  LOG_LEVEL_WARN = 3;
  // Error log level indicating something went wrong.
  LOG_LEVEL_ERROR = 4;
}

// Message representing a log entry.
message LogEntry {
  // The actual log message contents, as a JSON object.
  string json_message = 3;
}

// Message to encapsulate a request to send logs.
message SendLogsRequest {
  oneof request {
    Keepalive keepalive = 2;

    // A single log entry to be sent.
    LogEntry log_entry = 1;
  }
}

// Message to encapsulate the response for sending logs.
message SendLogsResponse {}

// Message to encapsulate a request to send configuration updates.
message GetConfigurationUpdatesRequest {
  oneof request {
    Keepalive keepalive = 1;
  }
}

// Message to encapsulate the response for configuration update requests.
message GetConfigurationUpdatesResponse {
  message Configuration {
    // The operator's log level.
    LogLevel log_level = 1;

    // Additional configuration fields will be added here.
  }

  oneof response {
    // Updates the operator's configuration.
    Configuration update_configuration = 1;

    // Additional configuration messages will be added here.
  }
}

// Syncs the inventory of the Kubernetes resources in the cluster into CloudSecure.
service KubernetesInfoService {
  // Continuously syncs the inventory of the Kubernetes resources in the cluster into CloudSecure.
  rpc SendKubernetesResources(stream SendKubernetesResourcesRequest) returns (stream SendKubernetesResourcesResponse);
  // Continuously sends network flows exported by the CNI plugin in the cluster to CloudSecure.
  rpc SendKubernetesNetworkFlows(stream SendKubernetesNetworkFlowsRequest) returns (stream SendKubernetesNetworkFlowsResponse);
  // Continuously syncs logs from operator and cluster.
  rpc SendLogs(stream SendLogsRequest) returns (stream SendLogsResponse);
  // Continuously receives configuration updates from CloudSecure.
  rpc GetConfigurationUpdates(stream GetConfigurationUpdatesRequest) returns (stream GetConfigurationUpdatesResponse);
}<|MERGE_RESOLUTION|>--- conflicted
+++ resolved
@@ -191,13 +191,10 @@
   FLOW_COLLECTOR_CILIUM = 2;
   // Indicates that Falco is deployed and configured for collecting network flows.
   FLOW_COLLECTOR_FALCO = 3;
-<<<<<<< HEAD
-  // Indicates that Calico CNI plugin is deployed and is used for collecting network flows.
-  FLOW_COLLECTOR_CALICO = 4;
-=======
   // Indicates that OVN-Kubernetes is deployed and configured for collecting network flows.
   FLOW_COLLECTOR_OVNK = 4;
->>>>>>> a25e7d8e
+  // Indicates that Calico CNI plugin is deployed and is used for collecting network flows.
+  FLOW_COLLECTOR_CALICO = 5;
 }
 
 // Message sent by the operator in a KubernetesResources request stream.
@@ -473,12 +470,8 @@
     Keepalive keepalive = 3;
 
     CiliumFlow cilium_flow = 1;
-<<<<<<< HEAD
-    FalcoFlow falco_flow = 2;
+    FiveTupleFlow five_tuple_flow = 2;
     CalicoFlow calico_flow = 4;
-=======
-    FiveTupleFlow five_tuple_flow = 2;
->>>>>>> a25e7d8e
   }
 }
 
